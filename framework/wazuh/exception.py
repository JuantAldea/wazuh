--- conflicted
+++ resolved
@@ -115,11 +115,8 @@
         3010: 'Error in cluster client',
         3011: 'Agent info file received in a client node',
         3012: 'Received an old agent-info file',
-<<<<<<< HEAD
         3013: 'Cluster is disabled'
-=======
         3014: 'Manager name or IP incorrect'
->>>>>>> 834098c8
 
         # > 9000: Authd
     }
