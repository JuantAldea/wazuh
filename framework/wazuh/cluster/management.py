--- conflicted
+++ resolved
@@ -181,15 +181,9 @@
         return True, msg
 
     # check command type
-<<<<<<< HEAD
     if not cmd[0] in ['zip', 'node', 'agentssocket'] and not cmd[0] in all_list_requests.values():
-        logging.error("'{0}' it is not a valid command.".format(cmd))
-        return False
-=======
-    if not cmd[0] in ['zip', 'node'] and not cmd[0] in protocol_messages.values():
         msg = "'{0}' it is not a valid command.".format(cmd)
         return False, msg
->>>>>>> 96210479
 
     # second argument of zip is a number
     if cmd[0] == 'zip' and not re.compile('\d+').match(cmd[1]):
