--- conflicted
+++ resolved
@@ -415,58 +415,8 @@
             cluster_dict[manager] = {}
             cluster_dict[manager][status] = [file]
 
-<<<<<<< HEAD
     return cluster_dict
-
-
-def get_agents_status():
-    """
-    Return a nested list where each element has the following structure
-    [agent_id, agent_name, agent_status, manager_hostname]
-    """
-    agent_list = []
-    for agent in Agent.get_agents_overview(select={'fields':['id','ip','name','status','node_name']}, limit=None)['items']:
-        if int(agent['id']) == 0:
-            continue
-        try:
-            agent_list.append([agent['id'], agent['ip'], agent['name'], agent['status'], agent['node_name']])
-        except KeyError:
-            agent_list.append([agent['id'], agent['ip'], agent['name'], agent['status'], "None"])
-
-    return agent_list
-
-
-def get_agent_status_json():
-    """
-    Return a nested list where each element has the following structure
-    {
-        manager: {
-            status: [
-                id: name
-            ]
-        }
-    }
-    """
-    agents = get_agents_status()
-    cluster_dict = {}
-    for agent_id, agent_ip, name, status, manager in agents:
-        try:
-            cluster_dict[manager].append({
-                'id': agent_id,
-                'ip': agent_ip,
-                'name': name,
-                'status': status
-            })
-        except KeyError:
-            cluster_dict[manager] = [{
-                'id': agent_id,
-                'ip': agent_ip,
-                'name': name,
-                'status': status
-            }]
-
-    return cluster_dict
-
+    
 
 def get_ip_from_name(name, csocket=None):
     if csocket is None:
@@ -512,7 +462,4 @@
     if csocket is None:
         cluster_socket.close()
 
-    return data
-=======
-    return cluster_dict
->>>>>>> 4707dd74
+    return data