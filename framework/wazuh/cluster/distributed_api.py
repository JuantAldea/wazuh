#!/usr/bin/env python

# Created by Wazuh, Inc. <info@wazuh.com>.
# This program is a free software; you can redistribute it and/or modify it under the terms of GPLv2

from wazuh.cluster.management import send_request, read_config, check_cluster_status, get_node, get_nodes, get_status_json, get_name_from_ip, get_ip_from_name
from wazuh.cluster import api_protocol_messages as api_protocol
from wazuh.exception import WazuhException
from wazuh import common
import threading
from sys import version
import re
import ast
import json
import logging

is_py2 = version[0] == '2'
if is_py2:
    from Queue import Queue as queue
else:
    from queue import Queue as queue


def append_node_result_by_type(node, result_node, request_type, current_result=None):
    request_type = request_type.split(' ')
    if request_type > 1 and request_type[0] == api_protocol.protocol_messages['DISTRIBUTED_REQUEST']:
        request_type = request_type[1]
    if current_result is None:
        current_result = {}
<<<<<<< HEAD
    '''
    if request_type == api_protocol.list_requests_agents['RESTART_AGENTS']:
=======

    if 'restart' in request_type:
>>>>>>> 96210479
        if isinstance(result_node.get('data'), dict):
            if result_node.get('data').get('affected_agents') != None:
                if current_result.get('affected_agents') is None:
                    current_result['affected_agents'] = []
                current_result['affected_agents'].extend(result_node['data']['affected_agents'])

            if result_node.get('data').get('failed_ids'):
                if current_result.get('failed_ids') is None:
                    current_result['failed_ids'] = []
                current_result['failed_ids'].extend(result_node['data']['failed_ids'])

            if not result_node.get('data').get('failed_ids') is None and not result_node.get('data').get('msg') is None:
                current_result['msg'] = result_node['data']['msg']
            if current_result.get('failed_ids') is None and not result_node.get('data').get('msg') is None:
                current_result['msg'] = result_node['data']['msg']
            if not current_result.get('failed_ids') is None and not current_result.get('affected_agents') is None:
                current_result['msg'] = "Some agents were not restarted"
        else:
            if current_result.get('data') is None:
                current_result = result_node

    elif isinstance(current_result, dict) and \
    (request_type in api_protocol.list_requests_managers.keys() or \
      request_type in api_protocol.list_requests_stats.keys() or \
       request_type in api_protocol.list_requests_cluster.keys()):
        if current_result.get('items') is None:
            current_result['items'] = []
        if not result_node.get('data') is None:
            current_result['items'].append(result_node['data'])
        else:
            current_result['items'].append(result_node)
        index = 0
        if (len(current_result['items']) > 0):
            index = len(current_result['items']) -1

        if (isinstance(current_result['items'][len(current_result['items'])-1], dict)):
            current_result['items'][index]['node_id'] = get_name_from_ip(node)
            current_result['items'][index]['url'] = node
        elif (isinstance(current_result['items'][len(current_result['items'])-1], list)):
            current_result['items'][index].append({
                'node_id':get_name_from_ip(node),
                'url':node})
        if current_result.get('totalItems') is None:
            current_result['totalItems'] = 0
        current_result['totalItems'] += 1
    else:

        if isinstance(result_node, dict):
            if not result_node.get('data') is None:
                current_result = result_node['data']
            elif not result_node.get('message') is None:
                current_result['message'] = result_node['message']
                current_result['error'] = result_node['error']
        else:
            current_result = result_node
    '''
    current_result[node] = result_node

    return current_result


def send_request_to_node(host, config_cluster, header, data, result_queue):
    header = "{0} {1}".format(header, 'a'*(common.cluster_protocol_plain_size - len(header + " ")))
    error, response = send_request(host=host, port=config_cluster["port"], key=config_cluster['key'],
                        data=header, file=data.encode())
    if error != 0 or ((isinstance(response, dict) and response.get('error') is not None and response['error'] != 0)):
        result_queue.put({'node': host, 'reason': "{0} - {1}".format(error, response), 'error': 1})
    else:
        result_queue.put(response)


def send_request_to_nodes(config_cluster, header, data, nodes, args):
    threads = []
    result = {}
    result_node = {}
    result_nodes = {}
    result_queue = queue()

    for node in nodes:
        logging.info("Sending {0} request from {1} to {2} (Message: '{3}')".format(header, get_node()['node'], node, str(data[node])))
        t = threading.Thread(target=send_request_to_node, args=(str(node), config_cluster, header, json.dumps(data[node]), result_queue))
        threads.append(t)
        t.start()
        result_node = result_queue.get()
        result_nodes[node] = result_node
    for t in threads:
        t.join()
    for node, result_node in result_nodes.iteritems():
        result = append_node_result_by_type(node=node, result_node=result_node, request_type=header, current_result=result)
    return result


def is_a_local_request():
    return not read_config() or not check_cluster_status() or read_config()['node_type'] == 'client'


def is_cluster_running():
    return get_status_json()['running'] == 'yes'


def prepare_message(request_type, node_agents={}, args={}):
    """
    Prepare a message to be send.
    :param request_type: Type of request. It have to be one of 'api_protocol_messages.all_list_requests'.
    :param node_agents: Dictionary of nodes -> list of agents. Sample:
        - Agent 003 and 004 in node 192.168.56.102: node_agents={'192.168.56.102': ['003', '004']},
        - Node 192.168.56.103 or all agents in node 192.168.56.103: {'192.168.56.103': []}.
        - All nodes: {}.
    :param args: List of arguments.
    :return:
        - header: Header of message to be send. It's a String.
        - data: Body of message to be send. It's a dictinionary with NODEAGENTS, ARGS and REQUEST_TYPE.
        - nodes: List of destinatary nodes of the message.
    """
    header = api_protocol.protocol_messages['DISTRIBUTED_REQUEST'] + " " + request_type
    data = {} # Data for each node

    # Send to all nodes
    if len(node_agents) == 0:
        nodes = list(map(lambda x: x['url'], get_nodes()['items']))
        node_agents = {node: [] for node in nodes}

    if not request_type is api_protocol.protocol_messages['MASTER_FORW']:
        for node in node_agents.keys():
            data[node] = {}
            data[node][api_protocol.protocol_messages['NODEAGENTS']] = node_agents[node]
            data[node][api_protocol.protocol_messages['ARGS']] = args
    else:
        node = get_ip_from_name(get_actual_master()['name'])
        request_redirected = args.pop()
        data[node][api_protocol.protocol_messages['REQUEST_TYPE']] = request_type
        data[node][api_protocol.protocol_messages['NODEAGENTS']] = node_agents
        data[node][api_protocol.protocol_messages['ARGS']] = args

    nodes = node_agents.keys()
    return header, data, nodes


def get_dict_nodes(nodes):
    """
    Get a dictionary of all nodes.
    :param agent_id: Node name or id or list of nodes.
    :return: Dictionary of nodes
        - Node 192.168.56.103: {'192.168.56.103': []}.
        - All nodes: {}.
    """
    node_agents = {}
    if nodes:
        if not isinstance(nodes, list):
            nodes = [nodes]
        for node in nodes:
            # Is name or addr?
            if not re.compile(r"^\d{1,3}\.\d{1,3}\.\d{1,3}\.\d{1,3}$").match(node):
                addr = get_ip_from_name(node)
                if addr != None:
                    node_agents[addr] = []
            else:
                node_agents[node] = []
    return node_agents


def distributed_api_request(request_type, node_agents={}, args={}, from_cluster=False):
    """
    Send distributed request using the cluster.
    :param request_type: Type of request. It have to be one of 'api_protocol_messages.all_list_requests'.
    :param node_agents: Dictionary of nodes -> list of agents. Sample:
        - Agent 003 and 004 in node 192.168.56.102: node_agents={'192.168.56.102': ['003', '004']},
        - Node 192.168.56.103 or all agents in node 192.168.56.103: {'192.168.56.103': []}.
        - All nodes: {}.
    :param args: List of arguments.
    :param from_cluster: Request comes from the cluster. If request is from cluster, it not be redirected.
    :return: Output of API distributed call in JSON.
    """
    config_cluster = read_config()
    result, result_local = None, None

    # Not from cluster and not elected mater --> Redirect to master
    '''
    if not from_cluster and get_actual_master()['name'] != config_cluster["node_name"]:
        args.append(request_type)
        request_type = api_protocol.protocol_messages['MASTER_FORW']
    '''
    header, data, nodes = prepare_message(request_type=request_type, node_agents=node_agents, args=args)

    # Elected master resolves his own request in local
    '''
    if (get_actual_master()['name'] == config_cluster["node_name"] \
        and get_ip_from_name(config_cluster["node_name"]) in node_agent):
        node_local = get_ip_from_name(config_cluster["node_name"])
        try:
            result_local = {'data':execute_request(request_type=request_type,
                            args=data[node_local][protocol_messages['ARGS']],
                            agents=data[node_local][protocol_messages['NODEAGENTS']],
                            from_cluster=True), 'error':0}
        except Exception as e:
            result_local = {'data':str(e), 'error':1}
        del data[node_local]
        node_agents.remove('xyz');
    '''

    if len(data) > 0:
        result = send_request_to_nodes(config_cluster=config_cluster, header=header, data=data, nodes=nodes, args=args)

    # Merge local and distributed results
    '''
    if result_local is not None:
        result = append_node_result_by_type(get_ip_from_name(config_cluster["node_name"]), result_local, request_type, current_result=result, nodes=nodes)
    '''

    return result


def get_config_distributed(node_id=None, from_cluster=False):
    if is_a_local_request() or from_cluster:
        return read_config_json()
    else:
        if not is_cluster_running():
            raise WazuhException(3015)

        request_type = api_protocol.list_requests_cluster['CLUSTER_CONFIG']
        return distributed_api_request(request_type=request_type, node_agents=get_dict_nodes(node_id))


def get_node_agent(agent_id):
    data = None
    try:
        node_name = Agent(agent_id).get_basic_information()['node_name']
        data = get_ip_from_name(node_name)
    except Exception as e:
        data = None
    return data


<<<<<<< HEAD
def execute_request(request_type, args={}, agents={}, from_cluster=False):
    my_wazuh = Wazuh()

    functions = {
        api_protocol.all_list_requests['MANAGERS_INFO']: my_wazuh.get_ossec_init,
        api_protocol.all_list_requests['MANAGERS_STATUS']: manager.status,
        api_protocol.all_list_requests['MANAGERS_OSSEC_CONF']: manager.get_ossec_conf,
        api_protocol.all_list_requests['MANAGERS_LOGS']: manager.ossec_log,
        api_protocol.all_list_requests['MANAGERS_LOGS_SUMMARY']: manager.ossec_log_summary,
        api_protocol.all_list_requests['MANAGERS_STATS_TOTALS']: stats.totals,
        api_protocol.all_list_requests['MANAGERS_STATS_HOURLY']: stats.hourly,
        api_protocol.all_list_requests['MANAGERS_STATS_WEEKLY']: stats.weekly,
        api_protocol.all_list_requests['MANAGERS_INFO_NODE']: my_wazuh.get_ossec_init,
        api_protocol.all_list_requests['MANAGERS_STATUS_NODE']: manager.status,
        api_protocol.all_list_requests['MANAGERS_OSSEC_CONF_NODE']: manager.get_ossec_conf,
        api_protocol.all_list_requests['MANAGERS_LOGS_NODE']: manager.ossec_log,
        api_protocol.all_list_requests['MANAGERS_LOGS_SUMMARY_NODE']: manager.ossec_log_summary,
        api_protocol.all_list_requests['MANAGERS_STATS_TOTALS_NODE']: stats.totals,
        api_protocol.all_list_requests['MANAGERS_STATS_HOURLY_NODE']: stats.hourly,
        api_protocol.all_list_requests['MANAGERS_STATS_WEEKLY_NODE']: stats.weekly,
        api_protocol.all_list_requests['GET_AGENTS']: Agent.get_agents_overview,
        api_protocol.all_list_requests['RESTART_AGENTS_POST']: Agent.restart_agents,
        api_protocol.all_list_requests['RESTART_AGENTS']: Agent.restart_agents,
        api_protocol.all_list_requests['AGENTS_UPGRADE_RESULT']: Agent.get_upgrade_result,
        api_protocol.all_list_requests['AGENTS_UPGRADE']: Agent.upgrade_agent,
        api_protocol.all_list_requests['AGENTS_UPGRADE_CUSTOM']: Agent.upgrade_agent_custom,
        api_protocol.all_list_requests['SYSCHECK_LAST_SCAN']: syscheck.last_scan,
        api_protocol.all_list_requests['SYSCHECK_RUN']: syscheck.run,
        api_protocol.all_list_requests['SYSCHECK_CLEAR']: syscheck.clear,
        api_protocol.all_list_requests['ROOTCHECK_PCI']: rootcheck.get_pci,
        api_protocol.all_list_requests['ROOTCHECK_CIS']: rootcheck.get_cis,
        api_protocol.all_list_requests['ROOTCHECK_RUN']: rootcheck.run,
        api_protocol.all_list_requests['ROOTCHECK_CLEAR']: rootcheck.clear,
        api_protocol.all_list_requests['CLUSTER_CONFIG']: read_config
    }

    return received_request(kwargs=args, request_function=functions[request_type],
                            request_type=request_type, from_cluster=from_cluster)
=======
def get_agents_by_node(agent_id):
    """
    Get a dictionary of affected agents by node.
    :param agent_id: Agent string or list of agents.
    :return: Dictionary of nodes -> list of agents. Sample:
        - Agent 003 and 004 in node 192.168.56.102: node_agents={'192.168.56.102': ['003', '004']},
        - Node 192.168.56.103 or all agents in node 192.168.56.103: {'192.168.56.103': []}.
        - All nodes: {}.
    """
    node_agents = {}
    if isinstance(agent_id, list):
        for id in agent_id:
            addr = get_node_agent(id)
            if node_agents.get(addr) is None:
                node_agents[addr] = []
            node_agents[addr].append(str(id).zfill(3))
    else:
        if agent_id is not None:
            node_agents[get_node_agent(agent_id)] = [str(agent_id).zfill(3)]
    return node_agents
>>>>>>> 96210479


def received_request(kwargs, request_function, request_type, from_cluster=False):
    node_agents = {}
    if kwargs.get('agent_id'):
        node_agents = {}
    elif kwargs.get('node_id'):
        node_agents = get_dict_nodes(kwargs['node_id'])
        del kwargs['node_id']

    if not request_type in api_protocol.all_list_requests.keys() or \
            is_a_local_request() or from_cluster:
        return request_function(**kwargs)
    else:
        if not is_cluster_running():
            raise WazuhException(3015)

        return distributed_api_request(request_type=request_type, node_agents=node_agents, args=kwargs)<|MERGE_RESOLUTION|>--- conflicted
+++ resolved
@@ -27,13 +27,9 @@
         request_type = request_type[1]
     if current_result is None:
         current_result = {}
-<<<<<<< HEAD
-    '''
-    if request_type == api_protocol.list_requests_agents['RESTART_AGENTS']:
-=======
-
+
+    '''
     if 'restart' in request_type:
->>>>>>> 96210479
         if isinstance(result_node.get('data'), dict):
             if result_node.get('data').get('affected_agents') != None:
                 if current_result.get('affected_agents') is None:
@@ -265,70 +261,7 @@
     except Exception as e:
         data = None
     return data
-
-
-<<<<<<< HEAD
-def execute_request(request_type, args={}, agents={}, from_cluster=False):
-    my_wazuh = Wazuh()
-
-    functions = {
-        api_protocol.all_list_requests['MANAGERS_INFO']: my_wazuh.get_ossec_init,
-        api_protocol.all_list_requests['MANAGERS_STATUS']: manager.status,
-        api_protocol.all_list_requests['MANAGERS_OSSEC_CONF']: manager.get_ossec_conf,
-        api_protocol.all_list_requests['MANAGERS_LOGS']: manager.ossec_log,
-        api_protocol.all_list_requests['MANAGERS_LOGS_SUMMARY']: manager.ossec_log_summary,
-        api_protocol.all_list_requests['MANAGERS_STATS_TOTALS']: stats.totals,
-        api_protocol.all_list_requests['MANAGERS_STATS_HOURLY']: stats.hourly,
-        api_protocol.all_list_requests['MANAGERS_STATS_WEEKLY']: stats.weekly,
-        api_protocol.all_list_requests['MANAGERS_INFO_NODE']: my_wazuh.get_ossec_init,
-        api_protocol.all_list_requests['MANAGERS_STATUS_NODE']: manager.status,
-        api_protocol.all_list_requests['MANAGERS_OSSEC_CONF_NODE']: manager.get_ossec_conf,
-        api_protocol.all_list_requests['MANAGERS_LOGS_NODE']: manager.ossec_log,
-        api_protocol.all_list_requests['MANAGERS_LOGS_SUMMARY_NODE']: manager.ossec_log_summary,
-        api_protocol.all_list_requests['MANAGERS_STATS_TOTALS_NODE']: stats.totals,
-        api_protocol.all_list_requests['MANAGERS_STATS_HOURLY_NODE']: stats.hourly,
-        api_protocol.all_list_requests['MANAGERS_STATS_WEEKLY_NODE']: stats.weekly,
-        api_protocol.all_list_requests['GET_AGENTS']: Agent.get_agents_overview,
-        api_protocol.all_list_requests['RESTART_AGENTS_POST']: Agent.restart_agents,
-        api_protocol.all_list_requests['RESTART_AGENTS']: Agent.restart_agents,
-        api_protocol.all_list_requests['AGENTS_UPGRADE_RESULT']: Agent.get_upgrade_result,
-        api_protocol.all_list_requests['AGENTS_UPGRADE']: Agent.upgrade_agent,
-        api_protocol.all_list_requests['AGENTS_UPGRADE_CUSTOM']: Agent.upgrade_agent_custom,
-        api_protocol.all_list_requests['SYSCHECK_LAST_SCAN']: syscheck.last_scan,
-        api_protocol.all_list_requests['SYSCHECK_RUN']: syscheck.run,
-        api_protocol.all_list_requests['SYSCHECK_CLEAR']: syscheck.clear,
-        api_protocol.all_list_requests['ROOTCHECK_PCI']: rootcheck.get_pci,
-        api_protocol.all_list_requests['ROOTCHECK_CIS']: rootcheck.get_cis,
-        api_protocol.all_list_requests['ROOTCHECK_RUN']: rootcheck.run,
-        api_protocol.all_list_requests['ROOTCHECK_CLEAR']: rootcheck.clear,
-        api_protocol.all_list_requests['CLUSTER_CONFIG']: read_config
-    }
-
-    return received_request(kwargs=args, request_function=functions[request_type],
-                            request_type=request_type, from_cluster=from_cluster)
-=======
-def get_agents_by_node(agent_id):
-    """
-    Get a dictionary of affected agents by node.
-    :param agent_id: Agent string or list of agents.
-    :return: Dictionary of nodes -> list of agents. Sample:
-        - Agent 003 and 004 in node 192.168.56.102: node_agents={'192.168.56.102': ['003', '004']},
-        - Node 192.168.56.103 or all agents in node 192.168.56.103: {'192.168.56.103': []}.
-        - All nodes: {}.
-    """
-    node_agents = {}
-    if isinstance(agent_id, list):
-        for id in agent_id:
-            addr = get_node_agent(id)
-            if node_agents.get(addr) is None:
-                node_agents[addr] = []
-            node_agents[addr].append(str(id).zfill(3))
-    else:
-        if agent_id is not None:
-            node_agents[get_node_agent(agent_id)] = [str(agent_id).zfill(3)]
-    return node_agents
->>>>>>> 96210479
-
+    
 
 def received_request(kwargs, request_function, request_type, from_cluster=False):
     node_agents = {}
