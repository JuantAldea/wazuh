/*
 * Wazuh Module for Security Configuration Assessment
 * Copyright (C) 2015-2019, Wazuh Inc.
 * January 25, 2019.
 *
 * This program is a free software; you can redistribute it
 * and/or modify it under the terms of the GNU General Public
 * License (version 2) as published by the FSF - Free Software
 * Foundation.
 */

#include "wmodules.h"
#include <os_net/os_net.h>
#include "os_crypto/md5/md5_op.h"
#include "shared.h"


#undef minfo
#undef mwarn
#undef merror
#undef mdebug1
#undef mdebug2

#define minfo(msg, ...) _mtinfo(WM_SCA_LOGTAG, __FILE__, __LINE__, __func__, msg, ##__VA_ARGS__)
#define mwarn(msg, ...) _mtwarn(WM_SCA_LOGTAG, __FILE__, __LINE__, __func__, msg, ##__VA_ARGS__)
#define merror(msg, ...) _mterror(WM_SCA_LOGTAG, __FILE__, __LINE__, __func__, msg, ##__VA_ARGS__)
#define mdebug1(msg, ...) _mtdebug1(WM_SCA_LOGTAG, __FILE__, __LINE__, __func__, msg, ##__VA_ARGS__)
#define mdebug2(msg, ...) _mtdebug2(WM_SCA_LOGTAG, __FILE__, __LINE__, __func__, msg, ##__VA_ARGS__)

typedef struct cis_db_info_t {
    char *result;
    cJSON *event;
} cis_db_info_t;

typedef struct cis_db_hash_info_t {
    cis_db_info_t **elem;
} cis_db_hash_info_t;

typedef struct request_dump_t {
    int policy_index;
    int first_scan;
} request_dump_t;

static void * wm_sca_main(wm_sca_t * data);   // Module main function. It won't return
static void wm_sca_destroy(wm_sca_t * data);  // Destroy data
static int wm_sca_start(wm_sca_t * data);  // Start
static cJSON *wm_sca_build_event(cJSON *profile,cJSON *policy,char **p_alert_msg,int id,char *result);
static int wm_sca_send_event_check(wm_sca_t * data,cJSON *event);  // Send check event
static void wm_sca_read_files(wm_sca_t * data);  // Read policy monitoring files
<<<<<<< HEAD
static int wm_sca_do_scan(OSList *plist,cJSON *profile_check,OSStore *vars,wm_sca_t * data,int id,cJSON *policy,int requirements_scan,int cis_db_index,unsigned int remote_policy);  // Do scan
static int wm_sca_send_summary(wm_sca_t * data, int scan_id,unsigned int passed, unsigned int failed,cJSON *policy,int start_time,int end_time, char * integrity_hash);  // Send summary
=======
static int wm_sca_do_scan(OSList *plist,cJSON *profile_check,OSStore *vars,wm_sca_t * data,int id,cJSON *policy,int requirements_scan,int cis_db_index,int first_scan);  // Do scan
static int wm_sca_send_summary(wm_sca_t * data, int scan_id,unsigned int passed, unsigned int failed,cJSON *policy,int start_time,int end_time, char * integrity_hash, int first_scan,int id);  // Send summary
>>>>>>> 4b248b02
static int wm_sca_check_policy(cJSON *policy, cJSON *profiles);
static int wm_sca_check_requirements(cJSON *requirements);
static void wm_sca_summary_increment_passed();
static void wm_sca_summary_increment_failed();
static void wm_sca_reset_summary();
static int wm_sca_send_alert(wm_sca_t * data,cJSON *json_alert); // Send alert
static int wm_sca_check_hash(OSHash *cis_db_hash,char *result,cJSON *profile,cJSON *event,int check_index,int policy_index);
static char *wm_sca_hash_integrity(int policy_index);
static void wm_sca_free_hash_data(cis_db_info_t *event);
static void * wm_sca_dump_db_thread(wm_sca_t * data);
static void wm_sca_send_policies_scanned(wm_sca_t * data);
static int wm_sca_send_dump_end(wm_sca_t * data, unsigned int elements_sent,char * policy_id,int scan_id);  // Send dump end event

#ifndef WIN32
static void * wm_sca_request_thread(wm_sca_t * data);
#endif

/* Extra functions */
static int wm_sca_get_vars(cJSON *variables,OSStore *vars);
static void wm_sca_set_condition(char *c_cond, int *condition); // Set condition
static char * wm_sca_get_value(char *buf, int *type); // Get value
static char * wm_sca_get_pattern(char *value); // Get pattern
static int wm_sca_check_file(char *file, char *pattern,wm_sca_t * data); // Check file
static int wm_sca_read_command(char *command, char *pattern,wm_sca_t * data); // Read command output
static int wm_sca_pt_check_negate(const char *pattern); // Check pattern negate
static int wm_sca_pt_matches(const char *str, char *pattern); // Check pattern match
static int wm_sca_check_dir(const char *dir, const char *file, char *pattern,wm_sca_t * data); // Check dir
static int wm_sca_is_process(char *value, OSList *p_list,wm_sca_t * data); // Check is a process

#ifdef WIN32
static int wm_sca_is_registry(char *entry_name, char *reg_option, char *reg_value);
static char *wm_sca_os_winreg_getkey(char *reg_entry);
static int wm_sca_open_key(char *subkey, char *full_key_name, unsigned long arch,char *reg_option, char *reg_value);
static int wm_sca_winreg_querykey(HKEY hKey,__attribute__((unused))char *p_key,__attribute__((unused)) char *full_key_name,char *reg_option, char *reg_value);
static char *wm_sca_getrootdir(char *root_dir, int dir_size);
#endif

cJSON *wm_sca_dump(const wm_sca_t * data);     // Read config

const wm_context WM_SCA_CONTEXT = {
    SCA_WM_NAME,
    (wm_routine)wm_sca_main,
    (wm_routine)wm_sca_destroy,
    (cJSON * (*)(const void *))wm_sca_dump
};

static unsigned int summary_passed = 0;
static unsigned int summary_failed = 0;

OSHash **cis_db;
char **last_md5;
cis_db_hash_info_t *cis_db_for_hash;

static w_queue_t * request_queue;
static wm_sca_t * data_win;

cJSON **last_summary_json = NULL;

// Module main function. It won't return
void * wm_sca_main(wm_sca_t * data) {
    // If module is disabled, exit
    if (data->enabled) {
        minfo("Module started.");
    } else {
        minfo("Module disabled. Exiting.");
        pthread_exit(NULL);
    }

    if (!data->profile || data->profile[0] == NULL) {
        minfo("No policies defined. Exiting.");
        pthread_exit(NULL);
    }     

    data->msg_delay = 1000000 / wm_max_eps;
    data->summary_delay = 3; /* Seconds to wait for summary sending */
    data_win = data;

    /* Reading the internal options */

    // Default values
    data->request_db_interval = 300;
    data->remote_commands = 0;
    data->commands_timeout = 30;

    data->request_db_interval = getDefine_Int("sca","request_db_interval", 0, 60) * 60;
    data->commands_timeout = getDefine_Int("sca", "commands_timeout", 1, 300);
#ifdef CLIENT
    data->remote_commands = getDefine_Int("sca", "remote_commands", 0, 1);
#else
    data->remote_commands = 1;  // Only for agents
#endif

    /* Maximum request interval is the scan interval */
    if(data->request_db_interval > data->interval) {
       data->request_db_interval = data->interval;
       minfo("The request_db_interval option cannot be higher than the scan interval. It will be redefined to that value.");
    }

    /* Create Hash for each policy file */
    int i;
    if(data->profile){
        for(i = 0; data->profile[i]; i++) {
            os_realloc(cis_db, (i + 2) * sizeof(OSHash *), cis_db);
            cis_db[i] = OSHash_Create();
            if (!cis_db[i]) {
                merror(LIST_ERROR);
                return (0);
            }
            OSHash_SetFreeDataPointer(cis_db[i], (void (*)(void *))wm_sca_free_hash_data);

            /* DB for calculating hash only */
            os_realloc(cis_db_for_hash, (i + 2) * sizeof(cis_db_hash_info_t), cis_db_for_hash);

            /* Last summary for each policy */
            os_realloc(last_summary_json, (i + 2) * sizeof(cJSON *), last_summary_json);
            last_summary_json[i] = NULL;

            /* Prepare first ID for each policy file */
            os_calloc(1,sizeof(cis_db_info_t *),cis_db_for_hash[i].elem);
            cis_db_for_hash[i].elem[0] = NULL;
        }
    }

    /* Create summary hash for each policy file */
    if(data->profile){
        for(i = 0; data->profile[i]; i++) {
            os_realloc(last_md5, (i + 2) * sizeof(char *), last_md5);
            os_calloc(1,sizeof(os_md5),last_md5[i]);
        }
    }

#ifndef WIN32

    for (i = 0; (data->queue = StartMQ(DEFAULTQPATH, WRITE)) < 0 && i < WM_MAX_ATTEMPTS; i++)
        wm_delay(1000 * WM_MAX_WAIT);

    if (i == WM_MAX_ATTEMPTS) {
        merror("Can't connect to queue.");
    }

#endif

    request_queue = queue_init(1024);

#ifndef WIN32
    w_create_thread(wm_sca_request_thread, data);
    w_create_thread(wm_sca_dump_db_thread, data);
#else
    if (CreateThread(NULL,
                    0,
                    (LPTHREAD_START_ROUTINE)wm_sca_dump_db_thread,
                    data,
                    0,
                    NULL) == NULL) {
                    merror(THREAD_ERROR);
    }
#endif

    wm_sca_start(data);

    return NULL;
}

static int wm_sca_send_alert(wm_sca_t * data,cJSON *json_alert)
{

#ifdef WIN32
    int queue_fd = 0;
#else
    int queue_fd = data->queue;
#endif

    char *msg = cJSON_PrintUnformatted(json_alert);
    mdebug2("Sending event: %s",msg);

    if (wm_sendmsg(data->msg_delay, queue_fd, msg,WM_SCA_STAMP, SCA_MQ) < 0) {
        merror(QUEUE_ERROR, DEFAULTQUEUE, strerror(errno));

        if(data->queue >= 0){
            close(data->queue);
        }

        if ((data->queue = StartMQ(DEFAULTQPATH, WRITE)) < 0) {
            mwarn("Can't connect to queue.");
        } else {
            if(wm_sendmsg(data->msg_delay, data->queue, msg,WM_SCA_STAMP, SCA_MQ) < 0) {
                merror(QUEUE_ERROR, DEFAULTQUEUE, strerror(errno));
                close(data->queue);
            }
        }
    }

    os_free(msg);

    return (0);
}

static void wm_sca_send_policies_scanned(wm_sca_t * data) {
    cJSON *policies_obj = cJSON_CreateObject();
    cJSON *policies = cJSON_CreateArray();

    int i;
    if(data->profile) {
        for(i = 0; data->profile[i]; i++) {
            if(data->profile[i]->enabled) {
                cJSON_AddStringToObject(policies,"policy",data->profile[i]->policy_id);
            }
        }
    }

    cJSON_AddStringToObject(policies_obj, "type", "policies");
    cJSON_AddItemToObject(policies_obj,"policies",policies);

    mdebug2("Sending scanned policies.");
    wm_sca_send_alert(data,policies_obj);
    cJSON_Delete(policies_obj);
}

static int wm_sca_start(wm_sca_t * data) {

    int status = 0;
    time_t time_start = 0;
    time_t time_sleep = 0;

    if (!data->scan_on_start) {
        time_start = time(NULL);

        if (data->scan_day) {
            do {
                status = check_day_to_scan(data->scan_day, data->scan_time);
                if (status == 0) {
                    time_sleep = get_time_to_hour(data->scan_time);
                } else {
                    wm_delay(1000); // Sleep one second to avoid an infinite loop
                    time_sleep = get_time_to_hour("00:00");
                }

                mdebug2("Sleeping for %d seconds", (int)time_sleep);
                wm_delay(1000 * time_sleep);

            } while (status < 0);

        } else if (data->scan_wday >= 0) {

            time_sleep = get_time_to_day(data->scan_wday, data->scan_time);
            minfo("Waiting for turn to evaluate.");
            mdebug2("Sleeping for %d seconds", (int)time_sleep);
            wm_delay(1000 * time_sleep);

        } else if (data->scan_time) {

            time_sleep = get_time_to_hour(data->scan_time);
            minfo("Waiting for turn to evaluate.");
            mdebug2("Sleeping for %d seconds", (int)time_sleep);
            wm_delay(1000 * time_sleep);

        } else if (data->next_time == 0 || data->next_time > time_start) {

            // On first run, take into account the interval of time specified
            time_sleep = data->next_time == 0 ?
                         (time_t)data->interval :
                         data->next_time - time_start;

            minfo("Waiting for turn to evaluate.");
            mdebug2("Sleeping for %ld seconds", (long)time_sleep);
            wm_delay(1000 * time_sleep);

        }
    }

    while(1) {
        // Get time and execute
        time_start = time(NULL);

        minfo("Starting Security Configuration Assessment scan.");

        /* Do scan for every policy file */
        wm_sca_read_files(data);

        /* Send policies scanned for database purge on manager side */
        wm_sca_send_policies_scanned(data);

        wm_delay(1000); // Avoid infinite loop when execution fails
        time_sleep = time(NULL) - time_start;

        minfo("Security Configuration Assessment scan finished. Duration: %d seconds.", (int)time_sleep);

        if (data->scan_day) {
            int interval = 0, i = 0;
            status = 0;
            interval = data->interval / 60;   // interval in num of months

            do {
                status = check_day_to_scan(data->scan_day, data->scan_time);
                if (status == 0) {
                    time_sleep = get_time_to_hour(data->scan_time);
                    i++;
                } else {
                    wm_delay(1000);
                    time_sleep = get_time_to_hour("00:00");     // Sleep until the start of the next day
                }

                mdebug2("Sleeping for %d seconds", (int)time_sleep);
                wm_delay(1000 * time_sleep);

            } while ((status < 0) && (i < interval));

        } else {

            if (data->scan_wday >= 0) {
                time_sleep = get_time_to_day(data->scan_wday, data->scan_time);
                time_sleep += WEEK_SEC * ((data->interval / WEEK_SEC) - 1);
                data->next_time = (time_t)time_sleep + time_start;
            } else if (data->scan_time) {
                time_sleep = get_time_to_hour(data->scan_time);
                time_sleep += DAY_SEC * ((data->interval / DAY_SEC) - 1);
                data->next_time = (time_t)time_sleep + time_start;
            } else if ((time_t)data->interval >= time_sleep) {
                time_sleep = data->interval - time_sleep;
                data->next_time = data->interval + time_start;
            } else {
                merror("Interval overtaken.");
                time_sleep = data->next_time = 0;
            }

            mdebug2("Sleeping for %d seconds", (int)time_sleep);
            wm_delay(1000 * time_sleep);
        }
    }

    return 0;
}

static void wm_sca_read_files(wm_sca_t * data) {
    FILE *fp;
    int i = 0;
    static int first_scan = 1;

    /* Read every policy monitoring file */
    if(data->profile){
        for(i = 0; data->profile[i]; i++) {
            if(!data->profile[i]->enabled){
                continue;
            }

            char path[PATH_MAX] = {0};
            OSStore *vars = NULL;
            cJSON * object = NULL;
            OSList *plist = NULL;
            cJSON *requirements_array = NULL;
            int cis_db_index = i;

#ifdef WIN32
            if (data->profile[i]->profile[1] && data->profile[i]->profile[2]) {
                if ((data->profile[i]->profile[1] == ':') || (data->profile[i]->profile[0] == '\\' && data->profile[i]->profile[1] == '\\')) {
                    sprintf(path,"%s", data->profile[i]->profile);
                } else{
                    sprintf(path,"%s\\%s",SECURITY_CONFIGURATION_ASSESSMENT_DIR_WIN, data->profile[i]->profile);
                }
            }
#else
            if(data->profile[i]->profile[0] == '/') {
                sprintf(path,"%s", data->profile[i]->profile);
            } else {
                sprintf(path,"%s/%s",DEFAULTDIR SECURITY_CONFIGURATION_ASSESSMENT_DIR, data->profile[i]->profile);
            }
#endif

            fp = fopen(path,"r");

            if(!fp) {
                mwarn("Policy file not found: '%s'. Skipping it.",path);
                goto next;
            }

            /* Yaml parsing */
            yaml_document_t document;

            if (yaml_parse_file(path, &document)) {
                mwarn("Policy file could not be parsed: '%s'. Skipping it.",path);
                goto next;
            }

            if (object = yaml2json(&document,1), !object) {
                mwarn("Transforming yaml to json: '%s'. Skipping it.",path);
                goto next;
            }

            yaml_document_delete(&document);

            plist = w_os_get_process_list();
            cJSON *policy = cJSON_GetObjectItem(object, "policy");
            cJSON *variables = cJSON_GetObjectItem(object, "variables");
            cJSON *profiles = cJSON_GetObjectItem(object, "checks");
            requirements_array = cJSON_CreateArray();
            cJSON *requirements = cJSON_GetObjectItem(object, "requirements");
            cJSON_AddItemReferenceToArray(requirements_array, requirements);

            if(wm_sca_check_policy(policy, profiles)) {
                mwarn("Validating policy file: '%s'. Skipping it.", path);
                goto next;
            }

            if(requirements && wm_sca_check_requirements(requirements)) {
                mwarn("Reading 'requirements' section of file: '%s'. Skipping it.", path);
                goto next;
            }

            if(!data->profile[i]->policy_id) {
                cJSON *id = cJSON_GetObjectItem(policy, "id");
                os_strdup(id->valuestring,data->profile[i]->policy_id);
            }

            if(!profiles){
                mwarn("Reading 'checks' section of file: '%s'. Skipping it.", path);
                goto next;
            }

            vars = OSStore_Create();

            if( wm_sca_get_vars(variables,vars) != 0 ){
                mwarn("Reading 'variables' section of file: '%s'. Skipping it.", path);
                goto next;
            }

            // Set unique ID for each scan
#ifndef WIN32
                int id = os_random();
                if (id < 0)
                    id = -id;
#else
                unsigned int id1 = os_random();
                unsigned int id2 = os_random();

                char random_id[OS_MAXSTR];
                snprintf(random_id, OS_MAXSTR - 1, "%u%u", id1, id2);

                int id = atoi(random_id);
                if (id < 0)
                    id = -id;
#endif
            int requirements_satisfied = 0;

            if(!requirements) {
                requirements_satisfied = 1;
            }

            if(requirements) {
<<<<<<< HEAD
                if(wm_sca_do_scan(plist,requirements_array,vars,data,id,policy,1,cis_db_index,data->profile[i]->remote) == 0){
=======
                if(wm_sca_do_scan(plist,requirements_array,vars,data,id,policy,1,cis_db_index,first_scan) == 0){
>>>>>>> 4b248b02
                    requirements_satisfied = 1;
                }
            }

            if(!requirements_satisfied) {
                cJSON *title = cJSON_GetObjectItem(requirements,"title");
                minfo("Skipping policy '%s': '%s'.",data->profile[i]->profile,title->valuestring);
            }

            if(requirements_satisfied) {
                time_t time_start = 0;
                time_t time_end = 0;
                time_start = time(NULL);

                minfo("Starting evaluation of policy: '%s", data->profile[i]->profile);

<<<<<<< HEAD
                if (wm_sca_do_scan(plist,profiles,vars,data,id,policy,0,cis_db_index,data->profile[i]->remote) != 0) {
=======
                if (wm_sca_do_scan(plist,profiles,vars,data,id,policy,0,cis_db_index,first_scan) != 0) {
>>>>>>> 4b248b02
                    merror("Evaluating the policy file: '%s. Set debug mode for more detailed information.", data->profile[i]->profile);
                }
                mdebug1("Calculating hash for scanned results.");
                char * integrity_hash = wm_sca_hash_integrity(cis_db_index);
                time_end = time(NULL);

                /* Send summary */
                if(integrity_hash) {
                    wm_delay(1000 * data->summary_delay);
                    wm_sca_send_summary(data,id,summary_passed,summary_failed,policy,time_start,time_end,integrity_hash,first_scan,cis_db_index);
                    snprintf(last_md5[cis_db_index] ,sizeof(os_md5),"%s",integrity_hash);
                    os_free(integrity_hash);
                }

                minfo("Evaluation finished for policy '%s'.",data->profile[i]->profile);
                wm_sca_reset_summary();
            }

            w_del_plist(plist);
            plist = NULL;

    next:
            if(fp){
                fclose(fp);
            }

            if(object) {
                cJSON_Delete(object);
            }

            if(requirements_array){
                cJSON_Delete(requirements_array);
            }

            if(vars) {
                OSStore_Free(vars);
            }

            if(plist) {
                w_del_plist(plist);
            }
        }
        first_scan = 0;
    }
}

static int wm_sca_check_policy(cJSON *policy, cJSON *profiles) {
    int retval, i;
    cJSON *id;
    cJSON *name;
    cJSON *file;
    cJSON *description;
    cJSON *check;
    cJSON *check_id;
    cJSON *rule;
    cJSON *rules_id;
    int * read_id;

    retval = 1;

    if(!policy) {
        return retval;
    }

    id = cJSON_GetObjectItem(policy, "id");
    if(!id) {
        mwarn("Field 'id' not found in policy header.");
        return retval;
    }

    if(!id->valuestring){
        mwarn("Invalid format for field 'id'.");
        return retval;
    }

    name = cJSON_GetObjectItem(policy, "name");
    if(!name) {
        mwarn("Field 'name' not found in policy header.");
        return retval;
    }

    if(!name->valuestring){
        mwarn("Invalid format for field 'name'.");
        return retval;
    }

    file = cJSON_GetObjectItem(policy, "file");
    if(!file) {
        mwarn("Field 'file' not found in policy header.");
        return retval;
    }

    if(!file->valuestring){
        mwarn("Invalid format for field 'file'.");
        return retval;
    }

    description = cJSON_GetObjectItem(policy, "description");
    if(!description) {
        mwarn("Field 'description' not found in policy header.");
        return retval;
    }

    if(!description->valuestring) {
        mwarn("Invalid format for field 'description'.");
        return retval;
    }

    // Check for policy rules with duplicated IDs */
    if (!profiles) {
        mwarn("Section 'checks' not found.");
        return retval;
    } else {
        os_calloc(1, sizeof(int), read_id);
        read_id[0] = 0;
        int rules_n = 0;

        cJSON_ArrayForEach(check, profiles){

            check_id = cJSON_GetObjectItem(check, "id");

            if (check_id == NULL) {
                mwarn("Check ID not found.");
                free(read_id);
                return retval;
            } else if (check_id->valueint <= 0) {
                // Invalid ID
                mwarn("Invalid check ID: %d", check_id->valueint);
                free(read_id);
                return retval;
            }

            for (i = 0; read_id[i] != 0; i++) {
                if (check_id->valueint == read_id[i]) {
                    // Duplicated ID
                    mwarn("Duplicated check ID: %d", check_id->valueint);
                    free(read_id);
                    return retval;
                }
            }
            os_realloc(read_id, sizeof(int) * (i + 2), read_id);
            read_id[i] = check_id->valueint;
            read_id[i + 1] = 0;

            rules_id = cJSON_GetObjectItem(check, "rules");

            if (rules_id == NULL) {
                mwarn("Invalid check %d: no rules found.", check_id->valueint);
                free(read_id);
                return retval;
            }

            cJSON_ArrayForEach(rule, rules_id){

                if (!rule->valuestring) {
                    mwarn("Invalid check %d: Empty rule.", check_id->valueint);
                    free(read_id);
                    return retval;
                } else {
                    switch (rule->valuestring[0]) {
                        case 'f':
                            break;
                        case 'd':
                            break;
                        case 'p':
                            break;
                        case 'r':
                            break;
                        case 'c':
                            break;
                        case '\0':
                            mwarn("Invalid check %d: Empty rule.", check_id->valueint);
                            free(read_id);
                            return retval;
                        default:
                            mwarn("Invalid check %d: Invalid rule format.", check_id->valueint);
                            free(read_id);
                            return retval;
                    }
                }

                rules_n++;

                if (rules_n > 255) {
                    free(read_id);
                    mwarn("Invalid check %d: Maximum number of rules is 255.", check_id->valueint);
                    return retval;
                }
            }

            if (rules_n == 0) {
                mwarn("Invalid check %d: no rules found.", check_id->valueint);
                free(read_id);
                return retval;
            }

            rules_n = 0;
        }
        free(read_id);
    }

    retval = 0;
    return retval;
}

static int wm_sca_check_requirements(cJSON *requirements) {
    int retval;
    cJSON *title;
    cJSON *description;
    cJSON *condition;

    retval = 1;

    if(!requirements) {
        return retval;
    }

    title = cJSON_GetObjectItem(requirements, "title");
    if(!title) {
        merror("Field 'title' not found on requirements.");
        return retval;
    }

    if(!title->valuestring){
        merror("Field 'title' must be a string.");
        return retval;
    }

    description = cJSON_GetObjectItem(requirements, "description");
    if(!description) {
        merror("Field 'description' not found on policy.");
        return retval;
    }

    if(!description->valuestring){
        merror("Field 'description' must be a string.");
        return retval;
    }

    condition = cJSON_GetObjectItem(requirements, "condition");
    if(!condition) {
        merror("Field 'condition' not found on policy.");
        return retval;
    }

    if(!condition->valuestring){
        merror("Field 'condition' must be a string.");
        return retval;
    }

    retval = 0;
    return retval;
}

<<<<<<< HEAD
static int wm_sca_do_scan(OSList *p_list,cJSON *profile_check,OSStore *vars,wm_sca_t * data,int id,cJSON *policy,int requirements_scan,int cis_db_index,unsigned int remote_policy) {
=======
static int wm_sca_do_scan(OSList *p_list,cJSON *profile_check,OSStore *vars,wm_sca_t * data,int id,cJSON *policy,int requirements_scan,int cis_db_index,int first_scan) {
>>>>>>> 4b248b02

    int type = 0, condition = 0, invalid = 0;
    char *nbuf = NULL;
    char buf[OS_SIZE_1024 + 2];
    char root_dir[OS_SIZE_1024 + 2];
    char final_file[2048 + 1];
    char *value;
    char *name = NULL;
    int ret_val = 0;
    int id_check_p = 0;
    cJSON *c_title = NULL;
    cJSON *c_condition = NULL;

    /* Initialize variables */
    memset(buf, '\0', sizeof(buf));
    memset(root_dir, '\0', sizeof(root_dir));
    memset(final_file, '\0', sizeof(final_file));

#ifdef WIN32
    /* Get Windows rootdir */
    wm_sca_getrootdir(root_dir, sizeof(root_dir) - 1);
    if (root_dir[0] == '\0') {
        merror(INVALID_ROOTDIR);
    }
#endif
    cJSON *profile = NULL;
    int check_count = 0;

    cJSON_ArrayForEach(profile,profile_check){

        if(!cis_db_for_hash[cis_db_index].elem[check_count]) {
            os_realloc(cis_db_for_hash[cis_db_index].elem, sizeof(cis_db_info_t *) * (check_count + 2), cis_db_for_hash[cis_db_index].elem);
            cis_db_for_hash[cis_db_index].elem[check_count] = NULL;
            cis_db_for_hash[cis_db_index].elem[check_count + 1] = NULL;
        }

        check_count++;
        invalid = 0;

        c_title = cJSON_GetObjectItem(profile, "title");
        c_condition = cJSON_GetObjectItem(profile, "condition");
        cJSON *p_checks = cJSON_GetObjectItem(profile, "rules");

        /* Get first name */
        if(c_title) {
            if(!c_title->valuestring) {
                mdebug1("Field 'title' must be a string.");
                ret_val = 1;
                goto clean_return;
            }
            name = strdup(c_title->valuestring);
        } else {
            os_free(name);
        }

        /* Get condition */
        if(c_condition) {
            if(!c_condition->valuestring) {
                mdebug1("Field 'condition' must be a string.");
                ret_val = 1;
                goto clean_return;
            }
            wm_sca_set_condition(c_condition->valuestring,&condition);
        } else {
            wm_sca_set_condition("invalid",&condition);
        }

        if (name == NULL || condition == WM_SCA_COND_INV) {
            merror(WM_SCA_INVALID_RKCL_NAME, name);
            ret_val = 1;
            goto clean_return;
        }

        if(p_checks){
            cJSON *p_check;

            int g_found = 0;
            int not_found = 0;

            cJSON_ArrayForEach(p_check,p_checks)
            {
                mdebug2("Checking entry: '%s'.", name);

                int negate = 0;
                int found = 0;
                value = NULL;

                if(!p_check->valuestring) {
                    mdebug1("Field 'rule' must be a string.");
                    ret_val = 1;
                    goto clean_return;
                }
                nbuf = p_check->valuestring;
                mdebug2("Rule is: %s",nbuf);

                /* Make a copy of the rule */
                char *rule_cp;
                os_strdup(nbuf, rule_cp);

                /* Get value to look for */
                value = wm_sca_get_value(rule_cp, &type);

                if (value == NULL) {
                    mdebug1(WM_SCA_INVALID_RKCL_VALUE, nbuf);
                    goto clean_return;
                }

                /* Get negate value */
                if (*value == '!') {
                    negate = 1;
                    value++;
                }

                /* Check for a file */
                if (type == WM_SCA_TYPE_FILE) {
                    char *pattern = NULL;
                    char *f_value = NULL;

                    pattern = wm_sca_get_pattern(value);
                    f_value = value;

                    /* Get any variable */
                    if (value[0] == '$') {
                        f_value = (char *) OSStore_Get(vars, value);
                        if (!f_value) {
                            merror(WM_SCA_INVALID_RKCL_VAR, value);
                            continue;
                        }
                    }

    #ifdef WIN32
                    else if (value[0] == '\\') {
                        final_file[0] = '\0';
                        final_file[sizeof(final_file) - 1] = '\0';

                        snprintf(final_file, sizeof(final_file) - 2, "%s%s",
                                root_dir, value);
                        f_value = final_file;
                    } else {
                        final_file[0] = '\0';
                        final_file[sizeof(final_file) - 1] = '\0';

                        ExpandEnvironmentStrings(value, final_file,
                                                sizeof(final_file) - 2);
                        f_value = final_file;
                    }
    #endif

                    mdebug2("Checking file: '%s'.", f_value);
                    if (wm_sca_check_file(f_value, pattern,data)) {
                        mdebug2("Found file.");
                        found = 1;
                    } else {
                        int i = 0;
                        char _b_msg[OS_SIZE_1024 + 1];
                        _b_msg[OS_SIZE_1024] = '\0';
                        snprintf(_b_msg, OS_SIZE_1024, " File: %s",
                                f_value);
                        /* Already present */
                        if (!w_is_str_in_array(data->alert_msg, _b_msg)) {
                            while (data->alert_msg[i] && (i < 255)) {
                                i++;
                            }

                            if (!data->alert_msg[i]) {
                                os_strdup(_b_msg, data->alert_msg[i]);
                            }
                        }
                        mdebug2("Found file.");
                    }
                }
                /* Check for a command */
                else if (type == WM_SCA_TYPE_COMMAND) {

                    if (!data->remote_commands && remote_policy) {
                        mwarn("Ignoring check for policy '%s'. The internal option 'sca.remote_commands' is disabled.", cJSON_GetObjectItem(policy, "name")->valuestring);
                        invalid = 1;
                        break;
                    }

                    char *pattern = NULL;
                    char *f_value = NULL;

                    pattern = wm_sca_get_pattern(value);
                    f_value = value;

                    /* Get any variable */
                    if (value[0] == '$') {
                        f_value = (char *) OSStore_Get(vars, value);
                        if (!f_value) {
                            merror(WM_SCA_INVALID_RKCL_VAR, value);
                            continue;
                        }
                    }

                    mdebug2("Running command: '%s'.", f_value);
                    if (wm_sca_read_command(f_value, pattern,data)) {
                        mdebug2("Found command.");
                        found = 1;
                    } else {
                        int i = 0;
                        char _b_msg[OS_SIZE_1024 + 1];
                        _b_msg[OS_SIZE_1024] = '\0';
                        snprintf(_b_msg, OS_SIZE_1024, " Command: %s",
                                f_value);
                        /* Already present */
                        if (!w_is_str_in_array(data->alert_msg, _b_msg)) {
                            while (data->alert_msg[i] && (i < 255)) {
                                i++;
                            }

                            if (!data->alert_msg[i]) {
                                os_strdup(_b_msg, data->alert_msg[i]);
                            }
                        }
                        mdebug2("Found command.");
                    }
                }

    #ifdef WIN32
                /* Check for a registry entry */
                else if (type == WM_SCA_TYPE_REGISTRY) {
                    char *entry = NULL;
                    char *pattern = NULL;

                    /* Look for additional entries in the registry
                    * and a pattern to match.
                    */
                    entry = wm_sca_get_pattern(value);
                    if (entry) {
                        pattern = wm_sca_get_pattern(entry);
                    }

                    mdebug2("Checking registry: '%s'.", value);
                    if (wm_sca_is_registry(value, entry, pattern)) {
                        mdebug2("Found registry.");
                        int i = 0;
                        char _b_msg[OS_SIZE_1024 + 1];
                        _b_msg[OS_SIZE_1024] = '\0';
                        snprintf(_b_msg, OS_SIZE_1024, " Registry: %s",
                                value);
                        /* Already present */
                        if (!w_is_str_in_array(data->alert_msg, _b_msg)) {
                            while (data->alert_msg[i] && (i < 255)) {
                                i++;
                            }

                            if (!data->alert_msg[i]) {
                                os_strdup(_b_msg, data->alert_msg[i]);
                            }
                        }
                        found = 1;
                    } else {
                        int i = 0;
                        char _b_msg[OS_SIZE_1024 + 1];
                        _b_msg[OS_SIZE_1024] = '\0';
                        snprintf(_b_msg, OS_SIZE_1024, " Registry: %s",
                                value);
                        /* Already present */
                        if (!w_is_str_in_array(data->alert_msg, _b_msg)) {
                            while (data->alert_msg[i] && (i < 255)) {
                                i++;
                            }

                            if (!data->alert_msg[i]) {
                                os_strdup(_b_msg, data->alert_msg[i]);
                            }
                        }
                    }
                }
    #endif
                /* Check for a directory */
                else if (type == WM_SCA_TYPE_DIR) {
                    char *file = NULL;
                    char *pattern = NULL;
                    char *f_value = NULL;
                    char *dir = NULL;

                    file = wm_sca_get_pattern(value);
                    if (!file) {
                        merror(WM_SCA_INVALID_RKCL_VAR, value);
                        continue;
                    }

                    pattern = wm_sca_get_pattern(file);

                    /* Get any variable */
                    if (value[0] == '$') {
                        f_value = (char *) OSStore_Get(vars, value);
                        if (!f_value) {
                            merror(WM_SCA_INVALID_RKCL_VAR, value);
                            continue;
                        }
                    } else {
                        f_value = value;
                    }

                    /* Check for multiple comma separated directories */
                    dir = f_value;
                    f_value = strchr(dir, ',');
                    if (f_value) {
                        *f_value = '\0';
                    }

                    while (dir) {

                        mdebug2("Checking dir: %s", dir);

                        short is_nfs = IsNFS(dir);
                        if( is_nfs == 1 && data->skip_nfs ) {
                            mdebug2("skip_nfs enabled and %s is flagged as NFS.", dir);
                        }
                        else {
                            mdebug2("%s => is_nfs=%d, skip_nfs=%d", dir, is_nfs, data->skip_nfs);

                            if (wm_sca_check_dir(dir, file, pattern,data)) {
                                mdebug2("Found dir.");
                                found = 1;
                            }

                            int i = 0;
                            char _b_msg[OS_SIZE_1024 + 1];
                            _b_msg[OS_SIZE_1024] = '\0';
                            snprintf(_b_msg, OS_SIZE_1024, " Directory: %s",
                                    dir);
                            /* Already present */
                            if (!w_is_str_in_array(data->alert_msg, _b_msg)) {
                                while (data->alert_msg[i] && (i < 255)) {
                                    i++;
                                }

                                if (!data->alert_msg[i]) {
                                    os_strdup(_b_msg, data->alert_msg[i]);
                                }
                            }
                        }

                        if (f_value) {
                            *f_value = ',';
                            f_value++;

                            dir = f_value;

                            f_value = strchr(dir, ',');
                            if (f_value) {
                                *f_value = '\0';
                            }
                        } else {
                            dir = NULL;
                        }
                    }
                }

                /* Check for a process */
                else if (type == WM_SCA_TYPE_PROCESS) {
                    mdebug2("Checking process: '%s'", value);
                    if (wm_sca_is_process(value, p_list,data)) {
                        mdebug2("Found process.");
                        found = 1;
                    }
                }

                /* Switch the values if ! is present */
                if (negate) {
                    if (found) {
                        found = 0;
                    } else {
                        found = 1;
                    }
                }

                /* Check the conditions */
                if (condition & WM_SCA_COND_ANY) {
                    mdebug2("Condition ANY.");
                    if (found) {
                        g_found = 1;
                    }
                } else if (condition & WM_SCA_COND_NON) {
                    mdebug2("Condition NON.");
                    if (!found && (not_found != -1)) {
                        mdebug2("Condition NON setze not_found=1.");
                        not_found = 1;
                    } else {
                        not_found = -1;
                    }
                } else {
                    /* Condition for ALL */
                    mdebug2("Condition ALL.");
                    if (found && (g_found != -1)) {
                        g_found = 1;
                    } else {
                        g_found = -1;
                    }
                }

                os_free(rule_cp);
            }

            if (condition & WM_SCA_COND_NON) {
                if (not_found == -1){ g_found = 0;} else {g_found = 1;}
            }

            /* Alert if necessary */
            if (g_found == 1) {
                int j = 0;
                char **p_alert_msg = data->alert_msg;


                while (1) {
                    if (((type == WM_SCA_TYPE_DIR) || (j == 0)) && (!requirements_scan)) {
                        wm_sca_summary_increment_failed();
                        cJSON *event = wm_sca_build_event(profile,policy,p_alert_msg,id,"failed");

                        if(event){
                            if(wm_sca_check_hash(cis_db[cis_db_index],"failed",profile,event,id_check_p,cis_db_index) && !requirements_scan && !first_scan) {
                                wm_sca_send_event_check(data,event);
                            }
                            cJSON_Delete(event);
                        } else {
                            merror("Building event for check: %s. Set debug mode for more information.", name);
                            ret_val = 1;
                        }
                    }

                    if (p_alert_msg[j]) {
                        free(p_alert_msg[j]);
                        p_alert_msg[j] = NULL;
                        j++;

                        if (!p_alert_msg[j]) {
                            break;
                        }
                    } else {
                        break;
                    }
                }

                if (requirements_scan == 1){
                    wm_sca_reset_summary();
                    goto clean_return;
                }
            } else {
                int j = 0;
                char **p_alert_msg = data->alert_msg;

                while (1) {
                    if (((type == WM_SCA_TYPE_DIR) || (j == 0)) && (!requirements_scan)) {
                        wm_sca_summary_increment_passed();
                        cJSON *event = wm_sca_build_event(profile,policy,p_alert_msg,id,"passed");

                        if(event){
                            if(wm_sca_check_hash(cis_db[cis_db_index],"passed",profile,event,id_check_p,cis_db_index) && !requirements_scan && !first_scan) {
                                wm_sca_send_event_check(data,event);
                            }
                            cJSON_Delete(event);
                        } else {
                            merror("Building event for check: %s. Set debug mode for more information.", name);
                            ret_val = 1;
                        }
                    }

                    if (p_alert_msg[j]) {
                        free(p_alert_msg[j]);
                        p_alert_msg[j] = NULL;
                        j++;

                        if (!p_alert_msg[j]) {
                            break;
                        }
                    } else {
                        break;
                    }
                }
                j = 0;
                while (data->alert_msg[j]) {
                    free(data->alert_msg[j]);
                    data->alert_msg[j] = NULL;
                    j++;
                }

                /* Check if this entry is required for the rest of the file */
                if (condition & WM_SCA_COND_REQ) {
                    if (requirements_scan == 1){
                        ret_val = 1;
                    }
                    goto clean_return;
                }
                if (requirements_scan == 1){
                    wm_sca_reset_summary();
                    goto clean_return;
                }
            }

            if (invalid) {  // Ignore this check
                check_count--;
                // Free resources
                int j = 0;
                while (data->alert_msg[j]) {
                    free(data->alert_msg[j]);
                    data->alert_msg[j] = NULL;
                    j++;
                }
                if (!nbuf) {
                    goto clean_return;
                }
                os_free(name);
                continue;
            }

            /* End if we don't have anything else */
            if (!nbuf) {
                goto clean_return;
            }
        }
        /* Clean up name */
        os_free(name);

        id_check_p++;
    }

/* Clean up memory */
clean_return:
    os_free(name);

    return ret_val;

}

static void wm_sca_set_condition(char *c_cond, int *condition) {
    /* Get condition */
    if (strcmp(c_cond, "all") == 0) {
        *condition |= WM_SCA_COND_ALL;
    } else if (strcmp(c_cond, "any") == 0) {
        *condition |= WM_SCA_COND_ANY;
    } else if (strcmp(c_cond, "none") == 0) {
        *condition |= WM_SCA_COND_NON;
    } else if (strcmp(c_cond, "any required") == 0) {
        *condition |= WM_SCA_COND_ANY;
        *condition |= WM_SCA_COND_REQ;
    } else if (strcmp(c_cond, "all required") == 0) {
        *condition |= WM_SCA_COND_ALL;
        *condition |= WM_SCA_COND_REQ;
    } else {
        *condition = WM_SCA_COND_INV;
    }
}

static int wm_sca_get_vars(cJSON *variables,OSStore *vars) {

    cJSON *variable;
    cJSON_ArrayForEach(variable,variables){

        /* If not a variable, return 0 */
        if (*variable->string != '$') {
            merror(WM_SCA_INVALID_RKCL_VAR, variable->string);
            return (0);
        }

        /* Remove semicolon from the end */
        char *tmp = strchr(variable->valuestring, ';');
        if (tmp) {
            *tmp = '\0';
        } else {
            return (-1);
        }

        char * var_value;
        os_strdup(variable->valuestring,var_value);
        OSStore_Put(vars, variable->string, var_value);
    }

    return 0;
}

static char *wm_sca_get_value(char *buf, int *type)
{
    char *tmp_str;
    char *value;

    /* Zero type before using it to make sure return is valid
     * in case of error.
     */
    *type = 0;

    value = strchr(buf, ':');
    if (value == NULL) {
        return (NULL);
    }

    *value = '\0';
    value++;

    tmp_str = strchr(value, ';');
    if (tmp_str == NULL) {
        return (NULL);
    }
    *tmp_str = '\0';

    /* Get types - removing negate flag (using later) */
    if (*buf == '!') {
        buf++;
    }

    if (strcmp(buf, "f") == 0) {
        *type = WM_SCA_TYPE_FILE;
    } else if (strcmp(buf, "r") == 0) {
        *type = WM_SCA_TYPE_REGISTRY;
    } else if (strcmp(buf, "p") == 0) {
        *type = WM_SCA_TYPE_PROCESS;
    } else if (strcmp(buf, "d") == 0) {
        *type = WM_SCA_TYPE_DIR;
    } else if (strcmp(buf, "c") == 0) {
        *type = WM_SCA_TYPE_COMMAND;
    } else {
        return (NULL);
    }

    return (value);
}

static char *wm_sca_get_pattern(char *value)
{
    while (*value != '\0') {
        if ((*value == ' ') && (value[1] == '-') &&
                (value[2] == '>') && (value[3] == ' ')) {
            *value = '\0';
            value += 4;

            return (value);
        }
        value++;
    }

    return (NULL);
}

static int wm_sca_check_file(char *file, char *pattern,wm_sca_t * data)
{
    char *split_file;
    int full_negate = 0;
    int pt_result = 0;
    FILE *fp;
    char buf[OS_SIZE_2048 + 1];

    if (file == NULL) {
        return (0);
    }

    /* Check if the file is divided */
    split_file = strchr(file, ',');
    if (split_file) {
        *split_file = '\0';
        split_file++;
    }

    /* Get each file */
    do {
        /* If we don't have a pattern, just check if the file/dir is there */
        if (pattern == NULL) {
            if (w_is_file(file)) {
                int i = 0;
                char _b_msg[OS_SIZE_1024 + 1];

                _b_msg[OS_SIZE_1024] = '\0';
                snprintf(_b_msg, OS_SIZE_1024, " File: %s",
                         file);

                /* Already present */
                if (w_is_str_in_array(data->alert_msg, _b_msg)) {
                    return (1);
                }

                while (data->alert_msg[i] && (i < 255)) {
                    i++;
                }

                if (!data->alert_msg[i]) {
                    os_strdup(_b_msg, data->alert_msg[i]);
                }

                return (1);
            }
        } else {
            full_negate = wm_sca_pt_check_negate(pattern);
            /* Check for content in the file */
            fp = fopen(file, "r");
            if (fp) {

                buf[OS_SIZE_2048] = '\0';
                while (fgets(buf, OS_SIZE_2048, fp) != NULL) {
                    char *nbuf;

                    /* Remove end of line */
                    nbuf = strchr(buf, '\n');
                    if (nbuf) {
                        *nbuf = '\0';
                    }
#ifdef WIN32
                    /* Remove end of line */
                    nbuf = strchr(buf, '\r');
                    if (nbuf) {
                        *nbuf = '\0';
                    }
#endif
                    /* Matched */
                    pt_result = wm_sca_pt_matches(buf, pattern);
                    if ((pt_result == 1 && full_negate == 0) ) {
                        mdebug2("Alerting file %s on line %s", file, buf);
                        int i = 0;
                        char _b_msg[OS_SIZE_1024 + 1];

                        /* Close the file before dealing with the alert */
                        fclose(fp);

                        /* Generate the alert itself */
                        _b_msg[OS_SIZE_1024] = '\0';
                        snprintf(_b_msg, OS_SIZE_1024, " File: %s",
                                 file);

                        /* Already present */
                        if (w_is_str_in_array(data->alert_msg, _b_msg)) {
                            return (1);
                        }

                        while (data->alert_msg[i] && (i < 255)) {
                            i++;
                        }

                        if (!data->alert_msg[i]) {
                            os_strdup(_b_msg, data->alert_msg[i]);
                        }

                        return (1);
                    } else if ((pt_result == 0 && full_negate == 1) ) {
                        /* Found a full+negate match so no longer need to search
                         * break out of loop and make sure the full negate does
                         * not alert.
                         */
                        mdebug2("Found a complete match for full_negate");
                        full_negate = 0;
                        break;
                    }
                }

                fclose(fp);

                if (full_negate == 1) {
                    mdebug2("Full_negate alerting - file %s", file);
                    int i = 0;
                    char _b_msg[OS_SIZE_1024 + 1];

                    /* Generate the alert itself */
                    _b_msg[OS_SIZE_1024] = '\0';
                    snprintf(_b_msg, OS_SIZE_1024, " File: %s",
                             file);

                    /* Already present */
                    if (w_is_str_in_array(data->alert_msg, _b_msg)) {
                        return (1);
                    }

                    while (data->alert_msg[i] && (i < 255)) {
                        i++;
                    }

                    if (!data->alert_msg[i]) {
                        os_strdup(_b_msg, data->alert_msg[i]);
                    }

                    return (1);
                }
            }
        }

        if (split_file) {
            file = split_file;
            split_file = strchr(split_file, ',');
            if (split_file) {
                split_file++;
            }
        }


    } while (split_file);

    return (0);
}

static int wm_sca_read_command(char *command, char *pattern,wm_sca_t * data)
{
    int full_negate = 0;
    int pt_result = 0;

    if (command == NULL) {
        return (0);
    }

    /* If we don't have a pattern, just check if the file/dir is there */
    if (pattern == NULL) {
        return (1);
    } else {
        full_negate = wm_sca_pt_check_negate(pattern);
        /* Check for content in the file */
        char *cmd_output = NULL;
        int result_code;

        if( wm_exec(command,&cmd_output,&result_code,data->commands_timeout,NULL) < 0 )  {
            if (result_code == EXECVE_ERROR) {
                mdebug1("Can't run command(%s): path is invalid or file has insufficient permissions.",command);
            } else {
                mdebug1("Error executing [%s]", command);
            }
            return 0;
        } else if (result_code != 0) {
            mdebug1("Command (%s) returned code %d.", command, result_code);
        }

        if(!cmd_output) {
            return 0;
        }

        char **output_line;
        output_line = OS_StrBreak('\n', cmd_output, 256);
        os_free(cmd_output);

        if(!output_line) {
            mdebug1("Command output '%s' has not ending line  '\n' character",cmd_output);
            return 0;
        }

        int i;
        for (i=0; output_line[i] != NULL; i++) {
            char *buf = output_line[i];
            mdebug2("Checking output '%s' for pattern match",buf);

#ifdef WIN32
            char *nbuf;
            /* Remove end of line */
            nbuf = strchr(buf, '\r');
            if (nbuf) {
                *nbuf = '\0';
            }
#endif
            /* Matched */
            pt_result = wm_sca_pt_matches(buf, pattern);
            if ((pt_result == 1 && full_negate == 0) ) {
                int i = 0;
                char _b_msg[OS_SIZE_1024 + 1];

                /* Generate the alert itself */
                _b_msg[OS_SIZE_1024] = '\0';
                snprintf(_b_msg, OS_SIZE_1024, " Command: %s",
                            command);

                /* Already present */
                if (w_is_str_in_array(data->alert_msg, _b_msg)) {
                    free_strarray(output_line);
                    return (1);
                }

                while (data->alert_msg[i] && (i < 255)) {
                    i++;
                }

                if (!data->alert_msg[i]) {
                    os_strdup(_b_msg, data->alert_msg[i]);
                }
                free_strarray(output_line);
                return (1);
            } else if ((pt_result == 0 && full_negate == 1) ) {
                /* Found a full+negate match so no longer need to search
                    * break out of loop and make sure the full negate does
                    * not alert.
                    */
                mdebug2("Found a complete match for full_negate");
                full_negate = 0;
                break;
            }
         
        }

        if (full_negate == 1) {
            int i = 0;
            char _b_msg[OS_SIZE_1024 + 1];

            /* Generate the alert itself */
            _b_msg[OS_SIZE_1024] = '\0';
            snprintf(_b_msg, OS_SIZE_1024, " Command: %s",
                        command);

            /* Already present */
            if (w_is_str_in_array(data->alert_msg, _b_msg)) {
                free_strarray(output_line);
                return (1);
            }

            while (data->alert_msg[i] && (i < 255)) {
                i++;
            }

            if (!data->alert_msg[i]) {
                os_strdup(_b_msg, data->alert_msg[i]);
            }
            free_strarray(output_line);
            return (1);
        }

        free_strarray(output_line);
    }

    return (0);
}

/* Check if the pattern is all negate values */
static int wm_sca_pt_check_negate(const char *pattern)
{
    char *mypattern = NULL;
    os_strdup(pattern, mypattern);
    char *tmp_pt = mypattern;
    char *tmp_pattern = mypattern;

    while (tmp_pt != NULL) {
        /* First look for " && " */
        tmp_pt = strchr(tmp_pattern, ' ');
        if (tmp_pt && tmp_pt[1] == '&' && tmp_pt[2] == '&' && tmp_pt[3] == ' ') {
            *tmp_pt = '\0';
            tmp_pt += 4;
        } else {
            tmp_pt = NULL;
        }

        if (*tmp_pattern != '!') {
            free(mypattern);
            return 0;
        }

        tmp_pattern = tmp_pt;
    }

    mdebug2("Pattern: %s is fill_negate", pattern);
    free(mypattern);
    return (1);
}

static int wm_sca_pt_matches(const char *str, char *pattern)
{
    int neg = 0;
    int ret_code = 0;
    char *tmp_pt = pattern;
    char *tmp_ret = NULL;

    if (str == NULL) {
        return (0);
    }

    while (tmp_pt != NULL) {
        /* First look for " && " */
        tmp_pt = strchr(pattern, ' ');
        if (tmp_pt && tmp_pt[1] == '&' && tmp_pt[2] == '&' && tmp_pt[3] == ' ') {
            /* Mark pointer to clean it up */
            tmp_ret = tmp_pt;

            *tmp_pt = '\0';
            tmp_pt += 4;
        } else {
            tmp_pt = NULL;
        }

        /* Check for negate values */
        neg = 0;
        ret_code = 0;
        if (*pattern == '!') {
            pattern++;
            neg = 1;
        }

        /* Do the actual comparison */
        if (strncasecmp(pattern, "=:", 2) == 0) {
            pattern += 2;
            if (strcasecmp(pattern, str) == 0) {
                ret_code = 1;
            }
        } else if (strncasecmp(pattern, "r:", 2) == 0) {
            pattern += 2;
            if (OS_Regex(pattern, str)) {
                ret_code = 1;
            }
        } else if (strncasecmp(pattern, "<:", 2) == 0) {
            pattern += 2;
            if (strcmp(pattern, str) < 0) {
                ret_code = 1;
            }
        } else if (strncasecmp(pattern, ">:", 2) == 0) {
            pattern += 2;
            if (strcmp(pattern, str) > 0) {
                ret_code = 1;
            }
        } else {
#ifdef WIN32
            char final_file[2048 + 1];

            /* Try to get Windows variable */
            if (*pattern == '%') {
                final_file[0] = '\0';
                final_file[2048] = '\0';

                ExpandEnvironmentStrings(pattern, final_file, 2047);
            } else {
                strncpy(final_file, pattern, 2047);
            }

            /* Compare against the expanded variable */
            if (strcasecmp(final_file, str) == 0) {
                ret_code = 1;
            }
#else
            if (strcasecmp(pattern, str) == 0) {
                ret_code = 1;
            }
#endif
        }
        /* Fix tmp_ret entry */
        if (tmp_ret != NULL) {
            *tmp_ret = ' ';
            tmp_ret = NULL;
        }

        /* If we have "!", return true if we don't match */
        if (neg == 1) {
            if (ret_code) {
                ret_code = 0;
                break;
            }
        } else {
            if (!ret_code) {
                ret_code = 0;
                break;
            }
        }

        ret_code = 1;
        pattern = tmp_pt;
    }

    return (ret_code);
}

static int wm_sca_check_dir(const char *dir, const char *file, char *pattern,wm_sca_t * data)
{
    int ret_code = 0;
    char f_name[PATH_MAX + 2];
    struct dirent *entry;
    struct stat statbuf_local;
    DIR *dp = NULL;

    f_name[PATH_MAX + 1] = '\0';

    dp = opendir(dir);
    if (!dp) {
        return (0);
    }

    while ((entry = readdir(dp)) != NULL) {
        /* Ignore . and ..  */
        if ((strcmp(entry->d_name, ".") == 0) ||
                (strcmp(entry->d_name, "..") == 0)) {
            continue;
        }

        /* Create new file + path string */
        snprintf(f_name, PATH_MAX + 1, "%s/%s", dir, entry->d_name);

        /* Check if the read entry matches the provided file name */
        if (strncasecmp(file, "r:", 2) == 0) {
            if (OS_Regex(file + 2, entry->d_name)) {
                if (wm_sca_check_file(f_name, pattern,data)) {
                    ret_code = 1;
                }
            }
        } else {
            /* ... otherwise try without regex */
            if (OS_Match2(file, entry->d_name)) {
                if (wm_sca_check_file(f_name, pattern,data)) {
                    ret_code = 1;
                }
            }
        }

        /* Check if file is a directory */
        if (lstat(f_name, &statbuf_local) == 0) {
            if (S_ISDIR(statbuf_local.st_mode)) {
                if (wm_sca_check_dir(f_name, file, pattern,data)) {
                    ret_code = 1;
                }
            }
        }
    }

    closedir(dp);
    return (ret_code);

}

/* Check if a process is running */
static int wm_sca_is_process(char *value, OSList *p_list,wm_sca_t * data)
{
    OSListNode *l_node;
    if (p_list == NULL) {
        return (0);
    }
    if (!value) {
        return (0);
    }

    l_node = OSList_GetFirstNode(p_list);
    while (l_node) {
        W_Proc_Info *pinfo;

        pinfo = (W_Proc_Info *)l_node->data;

        /* Check if value matches */
        if (wm_sca_pt_matches(pinfo->p_path, value)) {
            int i = 0;
            char _b_msg[OS_SIZE_1024 + 1];

            _b_msg[OS_SIZE_1024] = '\0';

            snprintf(_b_msg, OS_SIZE_1024, " Process: %s",
                     pinfo->p_path);

            /* Already present */
            if (w_is_str_in_array(data->alert_msg, _b_msg)) {
                return (1);
            }

            while (data->alert_msg[i] && (i < 255)) {
                i++;
            }

            if (!data->alert_msg[i]) {
                os_strdup(_b_msg, data->alert_msg[i]);
            }

            return (1);
        }

        l_node = OSList_GetNextNode(p_list);
    }

    return (0);
}

// Destroy data
void wm_sca_destroy(wm_sca_t * data) {
    os_free(data);
}

#ifdef WIN32
static int wm_sca_is_registry(char *entry_name, char *reg_option, char *reg_value) {
    char *rk;

    rk = wm_sca_os_winreg_getkey(entry_name);
    if (wm_sca_sub_tree == NULL || rk == NULL) {
        merror(SK_INV_REG, entry_name);
        return (0);
    }

    return wm_sca_open_key(rk, entry_name, KEY_WOW64_32KEY, reg_option, reg_value) || wm_sca_open_key(rk, entry_name, KEY_WOW64_64KEY, reg_option, reg_value);
}
static char *wm_sca_os_winreg_getkey(char *reg_entry)
{
    char *ret = NULL;
    char *tmp_str;

    /* Get only the sub tree first */
    tmp_str = strchr(reg_entry, '\\');
    if (tmp_str) {
        *tmp_str = '\0';
        ret = tmp_str + 1;
    }

    /* Set sub tree */
    if ((strcmp(reg_entry, "HKEY_LOCAL_MACHINE") == 0) ||
            (strcmp(reg_entry, "HKLM") == 0)) {
        wm_sca_sub_tree = HKEY_LOCAL_MACHINE;
    } else if (strcmp(reg_entry, "HKEY_CLASSES_ROOT") == 0) {
        wm_sca_sub_tree = HKEY_CLASSES_ROOT;
    } else if (strcmp(reg_entry, "HKEY_CURRENT_CONFIG") == 0) {
        wm_sca_sub_tree = HKEY_CURRENT_CONFIG;
    } else if (strcmp(reg_entry, "HKEY_USERS") == 0) {
        wm_sca_sub_tree = HKEY_USERS;
    } else if ((strcmp(reg_entry, "HKCU") == 0) ||
               (strcmp(reg_entry, "HKEY_CURRENT_USER") == 0)) {
        wm_sca_sub_tree = HKEY_CURRENT_USER;
    } else {
        /* Set sub tree to null */
        wm_sca_sub_tree = NULL;

        /* Return tmp_str to the previous value */
        if (tmp_str && (*tmp_str == '\0')) {
            *tmp_str = '\\';
        }
        return (NULL);
    }

    /* Check if ret has nothing else */
    if (ret && (*ret == '\0')) {
        ret = NULL;
    }

    /* Fixing tmp_str and the real name of the registry */
    if (tmp_str && (*tmp_str == '\0')) {
        *tmp_str = '\\';
    }

    return (ret);
}

static int wm_sca_open_key(char *subkey, char *full_key_name, unsigned long arch,
                         char *reg_option, char *reg_value)
{
    int ret = 1;
    HKEY oshkey;

    if (RegOpenKeyEx(wm_sca_sub_tree, subkey, 0, KEY_READ | arch, &oshkey) != ERROR_SUCCESS) {
        return (0);
    }

    /* If option is set, return the value of query key */
    if (reg_option) {
        ret = wm_sca_winreg_querykey(oshkey, subkey, full_key_name,
                                   reg_option, reg_value);
    }

    RegCloseKey(oshkey);
    return (ret);
}

static int wm_sca_winreg_querykey(HKEY hKey,
        __attribute__((unused))char *p_key,
        __attribute__((unused)) char *full_key_name,
                         char *reg_option, char *reg_value)
{
    int rc;
    DWORD i, j;

    /* QueryInfo and EnumKey variables */
    TCHAR class_name_b[MAX_PATH + 1];
    DWORD class_name_s = MAX_PATH;

    /* Number of sub keys */
    DWORD subkey_count = 0;

    /* Number of values */
    DWORD value_count;

    /* Variables for RegEnumValue */
    TCHAR value_buffer[MAX_VALUE_NAME + 1];
    TCHAR data_buffer[MAX_VALUE_NAME + 1];
    DWORD value_size;
    DWORD data_size;

    /* Data type for RegEnumValue */
    DWORD data_type = 0;

    /* Storage var */
    char var_storage[MAX_VALUE_NAME + 1];

    /* Initialize the memory for some variables */
    class_name_b[0] = '\0';
    class_name_b[MAX_PATH] = '\0';

    /* We use the class_name, subkey_count and the value count */
    rc = RegQueryInfoKey(hKey, class_name_b, &class_name_s, NULL,
                         &subkey_count, NULL, NULL, &value_count,
                         NULL, NULL, NULL, NULL);
    if (rc != ERROR_SUCCESS) {
        return (0);
    }

    /* Get values (if available) */
    if (value_count) {
        char *mt_data;

        /* Clear the values for value_size and data_size */
        value_buffer[MAX_VALUE_NAME] = '\0';
        data_buffer[MAX_VALUE_NAME] = '\0';
        var_storage[MAX_VALUE_NAME] = '\0';

        /* Get each value */
        for (i = 0; i < value_count; i++) {
            value_size = MAX_VALUE_NAME;
            data_size = MAX_VALUE_NAME;

            value_buffer[0] = '\0';
            data_buffer[0] = '\0';
            var_storage[0] = '\0';

            rc = RegEnumValue(hKey, i, value_buffer, &value_size,
                              NULL, &data_type, (LPBYTE)data_buffer, &data_size);

            /* No more values available */
            if (rc != ERROR_SUCCESS) {
                break;
            }

            /* Check if no value name is specified */
            if (value_buffer[0] == '\0') {
                value_buffer[0] = '@';
                value_buffer[1] = '\0';
            }

            /* Check if the entry name matches the reg_option */
            if (strcasecmp(value_buffer, reg_option) != 0) {
                continue;
            }

            /* If a value is not present and the option matches,
             * we can return ok
             */
            if (!reg_value) {
                return (1);
            }

            /* Write value into a string */
            switch (data_type) {
                    int size_available;

                case REG_SZ:
                case REG_EXPAND_SZ:
                    snprintf(var_storage, MAX_VALUE_NAME, "%s", data_buffer);
                    break;
                case REG_MULTI_SZ:
                    /* Printing multiple strings */
                    size_available = MAX_VALUE_NAME - 3;
                    mt_data = data_buffer;

                    while (*mt_data) {
                        if (size_available > 2) {
                            strncat(var_storage, mt_data, size_available);
                            strncat(var_storage, " ", 2);
                            size_available = MAX_VALUE_NAME -
                                             (strlen(var_storage) + 2);
                        }
                        mt_data += strlen(mt_data) + 1;
                    }

                    break;
                case REG_DWORD:
                    snprintf(var_storage, MAX_VALUE_NAME,
                             "%x", (unsigned int)*data_buffer);
                    break;
                default:
                    size_available = MAX_VALUE_NAME - 2;
                    for (j = 0; j < data_size; j++) {
                        char tmp_c[12];

                        snprintf(tmp_c, 12, "%02x",
                                 (unsigned int)data_buffer[j]);

                        if (size_available > 2) {
                            strncat(var_storage, tmp_c, size_available);
                            size_available = MAX_VALUE_NAME -
                                             (strlen(var_storage) + 2);
                        }
                    }
                    break;
            }

            /* Check if value matches */
            if (wm_sca_pt_matches(var_storage, reg_value)) {
                return (1);
            }

            return (0);
        }
    }

    return (0);
}

static char *wm_sca_getrootdir(char *root_dir, int dir_size)
{
    char final_file[2048 + 1];
    char *tmp;

    final_file[0] = '\0';
    final_file[2048] = '\0';

    ExpandEnvironmentStrings("%WINDIR%", final_file, 2047);

    tmp = strchr(final_file, '\\');
    if (tmp) {
        *tmp = '\0';
        strncpy(root_dir, final_file, dir_size);
        return (root_dir);
    }

    return (NULL);
}
#endif

static int wm_sca_send_summary(wm_sca_t * data, int scan_id,unsigned int passed, unsigned int failed,cJSON *policy,int start_time,int end_time,char * integrity_hash, int first_scan,int id) {
    cJSON *json_summary = cJSON_CreateObject();

    cJSON_AddStringToObject(json_summary, "type", "summary");
    cJSON_AddNumberToObject(json_summary, "scan_id", scan_id);

    /* Policy fields */
    cJSON *name = cJSON_GetObjectItem(policy,"name");
    cJSON *description = cJSON_GetObjectItem(policy,"description");
    cJSON *references = cJSON_GetObjectItem(policy,"references");
    cJSON *policy_id = cJSON_GetObjectItem(policy,"id");
    cJSON *file= cJSON_GetObjectItem(policy,"file");

    cJSON_AddStringToObject(json_summary, "name", name->valuestring);
    cJSON_AddStringToObject(json_summary, "policy_id", policy_id->valuestring);
    cJSON_AddStringToObject(json_summary, "file", file->valuestring);

    if(description) {
        cJSON_AddStringToObject(json_summary, "description", description->valuestring);
    }

    if(references) {
        cJSON *reference;
        char *ref = NULL;

        cJSON_ArrayForEach(reference,references)
        {
            if(reference->valuestring){
               wm_strcat(&ref,reference->valuestring,',');
            }
        }
        cJSON_AddStringToObject(json_summary, "references", ref ? ref : NULL );
        os_free(ref);
    }

    cJSON_AddNumberToObject(json_summary, "passed", passed);
    cJSON_AddNumberToObject(json_summary, "failed", failed);

    float passedf = passed;
    float failedf = failed;
    float score = ((passedf/(failedf+passedf)))* 100;

    cJSON_AddNumberToObject(json_summary, "score", score);

    cJSON_AddNumberToObject(json_summary, "start_time", start_time);
    cJSON_AddNumberToObject(json_summary, "end_time", end_time);

    if(integrity_hash) {
        cJSON_AddStringToObject(json_summary, "hash", integrity_hash);
    } else {
        cJSON_AddStringToObject(json_summary, "hash", "error_calculating_hash");
    }

    if (first_scan) {
        cJSON_AddNumberToObject(json_summary, "first_scan", first_scan);
    }

    mdebug1("Sending summary event for file: '%s", file->valuestring);

    if (last_summary_json[id]) {
        os_free(last_summary_json[id]);
    }

    last_summary_json[id] = cJSON_Duplicate(json_summary,1);
    wm_sca_send_alert(data,json_summary);
    cJSON_Delete(json_summary);

    return 0;
}

static int wm_sca_send_event_check(wm_sca_t * data,cJSON *event) {

    wm_sca_send_alert(data,event);

    return 0;
}

static cJSON *wm_sca_build_event(cJSON *profile,cJSON *policy,char **p_alert_msg,int id,char *result) {
    cJSON *json_alert = cJSON_CreateObject();
    cJSON_AddStringToObject(json_alert, "type", "check");
    cJSON_AddNumberToObject(json_alert, "id", id);

    cJSON *name = cJSON_GetObjectItem(policy,"name");
    cJSON *policy_id = cJSON_GetObjectItem(policy,"id");
    cJSON_AddStringToObject(json_alert, "policy", name->valuestring);

    cJSON *check = cJSON_CreateObject();
    cJSON *pm_id = cJSON_GetObjectItem(profile, "id");
    cJSON *title = cJSON_GetObjectItem(profile, "title");
    cJSON *description = cJSON_GetObjectItem(profile, "description");
    cJSON *rationale = cJSON_GetObjectItem(profile, "rationale");
    cJSON *remediation = cJSON_GetObjectItem(profile, "remediation");
    cJSON *rules = cJSON_GetObjectItem(profile, "rules");

    if(!pm_id) {
        mdebug1("No 'id' field found on check.");
        goto error;
    }

    if(!pm_id->valueint) {
        mdebug1("Field 'id' must be a number.");
        goto error;
    }

    cJSON_AddNumberToObject(check, "id", pm_id->valueint);

    if(title){
        if(!title->valuestring) {
            mdebug1("Field 'title' must be a string.");
            goto error;
        }
        cJSON_AddStringToObject(check, "title", title->valuestring);
    } else {
        mdebug1("No 'title' field found on check '%d'.",pm_id->valueint);
        goto error;
    }

    if(!policy_id){
        mdebug1("No 'id' field found on policy.");
        goto error;
    }

    if(description){
        if(!description->valuestring) {
            mdebug1("Field 'description' must be a string.");
            goto error;
        }
        cJSON_AddStringToObject(check, "description", description->valuestring);
    }

    if(rationale){
        if(!rationale->valuestring) {
            mdebug1("Field 'rationale' must be a string.");
            goto error;
        }
        cJSON_AddStringToObject(check, "rationale", rationale->valuestring);
    }

    if(remediation){
        if(!remediation->valuestring) {
            mdebug1("Field 'remediation' must be a string.");
            goto error;
        }
        cJSON_AddStringToObject(check, "remediation", remediation->valuestring);
    }

    cJSON *compliances = cJSON_GetObjectItem(profile, "compliance");

    if(compliances) {
        cJSON *add_compliances = cJSON_CreateObject();
        cJSON *compliance;

        cJSON_ArrayForEach(compliance,compliances)
        {
            if(compliance->child->valuestring){
                cJSON_AddStringToObject(add_compliances,compliance->child->string,compliance->child->valuestring);
            } else if(compliance->child->valuedouble) {
                char double_value[128] = {0};
                snprintf(double_value,128,"%g",compliance->child->valuedouble);

                cJSON_AddStringToObject(add_compliances,compliance->child->string,double_value);
            } else if(compliance->child->valueint) {
                cJSON_AddNumberToObject(add_compliances,compliance->child->string,compliance->child->valueint);
            }
        }

        cJSON_AddItemToObject(check,"compliance",add_compliances);
    }

    cJSON_AddItemToObject(check,"rules", cJSON_Duplicate(rules,1));

    cJSON *references = cJSON_GetObjectItem(profile, "references");

    if(references) {
        cJSON *reference;
        char *ref = NULL;

        cJSON_ArrayForEach(reference,references)
        {
            if(reference->valuestring){
               wm_strcat(&ref,reference->valuestring,',');
            }
        }
        cJSON_AddStringToObject(check, "references", ref ? ref : NULL );
        os_free(ref);
    }

    // Get File or Process from alert
    int i = 0;
    char * final_str_file = NULL;
    char * final_str_directory = NULL;
    char * final_str_process = NULL;
    char * final_str_registry = NULL;
    char * final_str_command = NULL;

    while(i < 255) {

        if(p_alert_msg[i]) {
            char *alert_file = strstr(p_alert_msg[i],"File:");
            char *alert_directory = strstr(p_alert_msg[i],"Directory:");

            if(alert_file){
                alert_file+= 5;
                *alert_file = '\0';
                alert_file++;
                wm_strcat(&final_str_file,alert_file,',');
            } else if (alert_directory){
                alert_directory+= 10;
                *alert_directory = '\0';
                alert_directory++;
                wm_strcat(&final_str_directory,alert_directory,',');
            } else {
                char *alert_process = strstr(p_alert_msg[i],"Process:");
                if(alert_process){
                    alert_process+= 8;
                    *alert_process = '\0';
                    alert_process++;
                    wm_strcat(&final_str_process,alert_process,',');
                } else {
                    char *alert_registry = strstr(p_alert_msg[i],"Registry:");
                    if(alert_registry){
                        alert_registry+= 9;
                        *alert_registry = '\0';
                        alert_registry++;
                        wm_strcat(&final_str_registry,alert_registry,',');
                    } else {
                        char *alert_command = strstr(p_alert_msg[i],"Command:");

                        if(alert_command) {
                            alert_command+= 8;
                            *alert_command = '\0';
                            alert_command++;
                            wm_strcat(&final_str_command,alert_command,',');
                        }
                    }
                }
            }
        } else {
            break;
        }
        i++;
    }

    if(!final_str_file && !final_str_directory && !final_str_process && !final_str_registry && !final_str_command) {
        cJSON_AddStringToObject(check, "file", "\0");
    }

    if(final_str_file) {
        cJSON_AddStringToObject(check, "file", final_str_file);
        os_free(final_str_file);
    }

    if(final_str_directory) {
        cJSON_AddStringToObject(check, "directory", final_str_directory);
        os_free(final_str_directory);
    }

    if(final_str_process) {
       cJSON_AddStringToObject(check, "process", final_str_process);
       os_free(final_str_process);
    }

    if(final_str_registry) {
       cJSON_AddStringToObject(check, "registry", final_str_registry);
       os_free(final_str_registry);
    }

    if(final_str_command) {
       cJSON_AddStringToObject(check, "command", final_str_command);
       os_free(final_str_command);
    }

    cJSON_AddStringToObject(check, "result", result);

    if(!policy_id->valuestring) {
        mdebug1("Field 'id' must be a string");
        goto error;
    }

    cJSON_AddStringToObject(json_alert, "policy_id", policy_id->valuestring);
    cJSON_AddItemToObject(json_alert,"check",check);

    return json_alert;

error:

    if(json_alert){
        cJSON_Delete(json_alert);
    }

    return NULL;
}

static int wm_sca_check_hash(OSHash *cis_db_hash,char *result,cJSON *profile,cJSON *event, int check_index,int policy_index) {
    cis_db_info_t *hashed_result = NULL;
    char id_hashed[OS_SIZE_128];
    int ret_add = 0;
    cJSON *pm_id = cJSON_GetObjectItem(profile, "id");

    if(!pm_id) {
        return 0;
    }

    if(!pm_id->valueint) {
        return 0;
    }

    sprintf(id_hashed, "%d", pm_id->valueint);

    hashed_result = OSHash_Get(cis_db_hash,id_hashed);

    if(hashed_result){
        if(strcmp(result,hashed_result->result) == 0) {
            return 0;
        } else {
            cis_db_info_t *elem;

            os_calloc(1,sizeof(cis_db_info_t),elem);
            os_strdup(result,elem->result);

            cJSON *obj = cJSON_Duplicate(event,1);
            elem->event = NULL;

            if(obj) {
                elem->event = obj;
                if (ret_add = OSHash_Update(cis_db_hash,id_hashed,elem), ret_add != 1) {
                    merror("Unable to update hash table for check: %d", pm_id->valueint);
                    os_free(elem->result);
                    cJSON_Delete(elem->event);
                    os_free(elem);
                    return 0;
                }

                cis_db_for_hash[policy_index].elem[check_index] = elem;
                return 1;
            }

            os_free(elem->result);
            os_free(elem);
            return 0;
        }
    } else {
        cis_db_info_t *elem;

        os_calloc(1,sizeof(cis_db_info_t),elem);
        os_strdup(result,elem->result);

        cJSON *obj = cJSON_Duplicate(event,1);
        elem->event = NULL;

        if(obj) {
            elem->event = obj;
            if (ret_add = OSHash_Add(cis_db_hash,id_hashed,elem), ret_add != 2) {
                merror("Unable to update hash table for check: %d", pm_id->valueint);
                os_free(elem->result);
                cJSON_Delete(elem->event);
                os_free(elem);
                return 0;
            }
            cis_db_for_hash[policy_index].elem[check_index] = elem;
            return 1;
        }
        os_free(elem->result);
        os_free(elem);
        return 0;
    }
}

static void wm_sca_free_hash_data(cis_db_info_t *event) {

    if(event) {
        if(event->result){
            os_free(event->result);
        }

        if(event->event) {
            cJSON_Delete(event->event);
        }
        os_free(event);
    }
}

static char *wm_sca_hash_integrity(int policy_index) {
    os_md5 md5_hash;
    char *str = NULL;

    int i;
    for(i = 0; cis_db_for_hash[policy_index].elem[i]; i++) {
        cis_db_info_t *event;
        event = cis_db_for_hash[policy_index].elem[i];

        if(event->result){
            wm_strcat(&str,event->result,':');
        }
    }

    if(str) {
        OS_MD5_Str(str,-1,md5_hash);
        os_free(str);
        return strdup(md5_hash);
    }

    return NULL;
}

static void *wm_sca_dump_db_thread(wm_sca_t * data) {
    int i;

    while(1) {
        request_dump_t *request;

        if (request = queue_pop_ex(request_queue), request) {

#ifndef WIN32
            int random = os_random();
            if (random < 0)
                random = -random;
#else
            unsigned int random1 = os_random();
            unsigned int random2 = os_random();

            char random_id[OS_MAXSTR];
            snprintf(random_id, OS_MAXSTR - 1, "%u%u", random1, random2);

            int random = atoi(random_id);
            if (random < 0)
                random = -random;
#endif
            random = random % data->request_db_interval;

            if(random == 0) {
                random += 5;
            }

            unsigned int time = random;

            if (request->first_scan) {
                wm_delay(2000);
                mdebug1("Sending first scan results for policy '%s'.", data->profile[request->policy_index]->profile);
            } else {
                minfo("Integration checksum failed for policy '%s'. Resending scan results in %d seconds.", data->profile[request->policy_index]->profile,random);
                wm_delay(1000 * time);
                mdebug1("Dumping results to SCA DB for policy index '%u'",request->policy_index,random);
            }
          
            int scan_id = -1;

            for(i = 0; cis_db_for_hash[request->policy_index].elem[i]; i++) {
                cis_db_info_t *event;
                event = cis_db_for_hash[request->policy_index].elem[i];

                if (event) {
                    if(event->event){
                        cJSON *db_obj;
                        db_obj = event->event;

                        if(scan_id == -1) {
                            cJSON * scan_id_obj = cJSON_GetObjectItem(db_obj, "id");

                            if(scan_id_obj) {
                                scan_id =  scan_id_obj->valueint;
                            }
                        }
                        wm_sca_send_event_check(data,db_obj);
                    }
                }
            }

            sleep(5);
           
            int elements_sent = i - 1;
            mdebug1("Sending end of dump control event");

            wm_sca_send_dump_end(data,elements_sent,data->profile[request->policy_index]->policy_id,scan_id);

            wm_delay(2000);

            /* Send summary only for first scan */
            if (request->first_scan) {
                /* Send summary */
                cJSON_DeleteItemFromObject(last_summary_json[request->policy_index],"first_scan");
                /* Force alert */
                cJSON_AddStringToObject(last_summary_json[request->policy_index], "force_alert", "1");

                wm_sca_send_alert(data,last_summary_json[request->policy_index]);
            }

            mdebug1("Finished dumping scan results to SCA DB for policy index '%u'",request->policy_index);
            os_free(request);
        }
    }

    return NULL;
}


static int wm_sca_send_dump_end(wm_sca_t * data, unsigned int elements_sent,char * policy_id, int scan_id) {
    cJSON *dump_event = cJSON_CreateObject();

    cJSON_AddStringToObject(dump_event, "type", "dump_end");
    cJSON_AddStringToObject(dump_event, "policy_id", policy_id);
    cJSON_AddNumberToObject(dump_event, "elements_sent", elements_sent);
    cJSON_AddNumberToObject(dump_event, "scan_id", scan_id);

    wm_sca_send_alert(data,dump_event);

    cJSON_Delete(dump_event);

    return 0;
}

#ifdef WIN32
void wm_sca_push_request_win(char * msg){
    char *db = strchr(msg,':');

    if(!strncmp(msg,WM_CONFIGURATION_ASSESSMENT_DB_DUMP,strlen(WM_CONFIGURATION_ASSESSMENT_DB_DUMP)) && db) {

        *db++ = '\0';

        /* Check for first scan */
        char *first_scan = strchr(db,':');

        if (!first_scan) {
            mdebug1("First scan flag missing");
            return;
        }

        *first_scan++ = '\0';

        /* Search DB */
        int i;

        if(data_win) {
            for(i = 0; data_win->profile[i]; i++) {
                if(!data_win->profile[i]->enabled){
                    continue;
                }

                if(data_win->profile[i]->policy_id) {
                    char *endl;

                    endl = strchr(db,'\n');

                    if(endl){
                        *endl = '\0';
                    }

                    if(strcmp(data_win->profile[i]->policy_id,db) == 0){
                        request_dump_t *request;
                        os_calloc(1, sizeof(request_dump_t),request);
                         
                        request->policy_index = i;
                        request->first_scan = atoi(first_scan);

                        if(queue_push_ex(request_queue,request) < 0) {
                            os_free(request);
                            mdebug1("Could not push policy index to queue");
                        }
                        break;
                    }
                }
            }
        }
    }
}

#endif

#ifndef WIN32
static void * wm_sca_request_thread(wm_sca_t * data) {

    /* Create request socket */
    int cfga_queue;
    if ((cfga_queue = StartMQ(CFGASSESSMENTQUEUEPATH, READ)) < 0) {
        merror_exit(QUEUE_ERROR, CFGASSESSMENTQUEUEPATH, strerror(errno));
    }

    int recv = 0;
    char *buffer = NULL;
    os_calloc(OS_MAXSTR + 1,sizeof(char),buffer);

    while (1) {
        if (recv = OS_RecvUnix(cfga_queue, OS_MAXSTR, buffer),recv) {
            buffer[recv] = '\0';

            char *db = strchr(buffer,':');

            if(!strncmp(buffer,WM_CONFIGURATION_ASSESSMENT_DB_DUMP,strlen(WM_CONFIGURATION_ASSESSMENT_DB_DUMP)) && db) {

                *db++ = '\0';

                /* Check for first scan */
                char *first_scan = strchr(db,':');

                if (!first_scan) {
                    mdebug1("First scan flag missing");
                    continue;
                }

                *first_scan++ = '\0';

                /* Search DB */
                int i;
                for(i = 0; data->profile[i]; i++) {
                    if(!data->profile[i]->enabled){
                        continue;
                    }

                    if(data->profile[i]->policy_id) {
                        char *endl;

                        endl = strchr(db,'\n');

                        if(endl){
                            *endl = '\0';
                        }

                        if(strcmp(data->profile[i]->policy_id,db) == 0){
                            request_dump_t *request;
                            os_calloc(1, sizeof(request_dump_t),request);
                         
                            request->policy_index = i;
                            request->first_scan = atoi(first_scan);

                            if(queue_push_ex(request_queue,request) < 0) {
                                os_free(request);
                                mdebug1("Could not push policy index to queue");
                            }
                            break;
                        }
                    }
                }
            }
        }
    }

    return NULL;
}
#endif
static void wm_sca_summary_increment_passed() {
    summary_passed++;
}

static void wm_sca_summary_increment_failed() {
    summary_failed++;
}

static void wm_sca_reset_summary() {
    summary_failed = 0;
    summary_passed = 0;
}

cJSON *wm_sca_dump(const wm_sca_t *data) {
    cJSON *root = cJSON_CreateObject();
    cJSON *wm_wd = cJSON_CreateObject();

    cJSON_AddStringToObject(wm_wd, "enabled", data->enabled ? "yes" : "no");
    cJSON_AddStringToObject(wm_wd, "scan_on_start", data->scan_on_start ? "yes" : "no");
    cJSON_AddStringToObject(wm_wd, "skip_nfs", data->skip_nfs ? "yes" : "no");
    if (data->interval) cJSON_AddNumberToObject(wm_wd, "interval", data->interval);
    if (data->scan_day) cJSON_AddNumberToObject(wm_wd, "day", data->scan_day);

    switch (data->scan_wday) {
        case 0:
            cJSON_AddStringToObject(wm_wd, "wday", "sunday");
            break;
        case 1:
            cJSON_AddStringToObject(wm_wd, "wday", "monday");
            break;
        case 2:
            cJSON_AddStringToObject(wm_wd, "wday", "tuesday");
            break;
        case 3:
            cJSON_AddStringToObject(wm_wd, "wday", "wednesday");
            break;
        case 4:
            cJSON_AddStringToObject(wm_wd, "wday", "thursday");
            break;
        case 5:
            cJSON_AddStringToObject(wm_wd, "wday", "friday");
            break;
        case 6:
            cJSON_AddStringToObject(wm_wd, "wday", "saturday");
            break;
        default:
            break;
    }
    if (data->scan_time) cJSON_AddStringToObject(wm_wd, "time", data->scan_time);

    if (data->profile && *data->profile) {
        cJSON *profiles = cJSON_CreateArray();
        int i;
        for (i=0;data->profile[i];i++) {
            if(data->profile[i]->enabled == 1){
                cJSON_AddStringToObject(profiles,"policy",data->profile[i]->profile);
            }
        }
        cJSON_AddItemToObject(wm_wd,"policies",profiles);
    }

    cJSON_AddItemToObject(root,"sca",wm_wd);


    return root;
}<|MERGE_RESOLUTION|>--- conflicted
+++ resolved
@@ -47,13 +47,8 @@
 static cJSON *wm_sca_build_event(cJSON *profile,cJSON *policy,char **p_alert_msg,int id,char *result);
 static int wm_sca_send_event_check(wm_sca_t * data,cJSON *event);  // Send check event
 static void wm_sca_read_files(wm_sca_t * data);  // Read policy monitoring files
-<<<<<<< HEAD
-static int wm_sca_do_scan(OSList *plist,cJSON *profile_check,OSStore *vars,wm_sca_t * data,int id,cJSON *policy,int requirements_scan,int cis_db_index,unsigned int remote_policy);  // Do scan
-static int wm_sca_send_summary(wm_sca_t * data, int scan_id,unsigned int passed, unsigned int failed,cJSON *policy,int start_time,int end_time, char * integrity_hash);  // Send summary
-=======
-static int wm_sca_do_scan(OSList *plist,cJSON *profile_check,OSStore *vars,wm_sca_t * data,int id,cJSON *policy,int requirements_scan,int cis_db_index,int first_scan);  // Do scan
+static int wm_sca_do_scan(OSList *plist,cJSON *profile_check,OSStore *vars,wm_sca_t * data,int id,cJSON *policy,int requirements_scan,int cis_db_index,unsigned int remote_policy,int first_scan);  // Do scan
 static int wm_sca_send_summary(wm_sca_t * data, int scan_id,unsigned int passed, unsigned int failed,cJSON *policy,int start_time,int end_time, char * integrity_hash, int first_scan,int id);  // Send summary
->>>>>>> 4b248b02
 static int wm_sca_check_policy(cJSON *policy, cJSON *profiles);
 static int wm_sca_check_requirements(cJSON *requirements);
 static void wm_sca_summary_increment_passed();
@@ -502,11 +497,7 @@
             }
 
             if(requirements) {
-<<<<<<< HEAD
-                if(wm_sca_do_scan(plist,requirements_array,vars,data,id,policy,1,cis_db_index,data->profile[i]->remote) == 0){
-=======
-                if(wm_sca_do_scan(plist,requirements_array,vars,data,id,policy,1,cis_db_index,first_scan) == 0){
->>>>>>> 4b248b02
+                if(wm_sca_do_scan(plist,requirements_array,vars,data,id,policy,1,cis_db_index,data->profile[i]->remote,first_scan) == 0){
                     requirements_satisfied = 1;
                 }
             }
@@ -523,11 +514,7 @@
 
                 minfo("Starting evaluation of policy: '%s", data->profile[i]->profile);
 
-<<<<<<< HEAD
-                if (wm_sca_do_scan(plist,profiles,vars,data,id,policy,0,cis_db_index,data->profile[i]->remote) != 0) {
-=======
-                if (wm_sca_do_scan(plist,profiles,vars,data,id,policy,0,cis_db_index,first_scan) != 0) {
->>>>>>> 4b248b02
+                if (wm_sca_do_scan(plist,profiles,vars,data,id,policy,0,cis_db_index,data->profile[i]->remote,first_scan) != 0) {
                     merror("Evaluating the policy file: '%s. Set debug mode for more detailed information.", data->profile[i]->profile);
                 }
                 mdebug1("Calculating hash for scanned results.");
@@ -782,11 +769,7 @@
     return retval;
 }
 
-<<<<<<< HEAD
-static int wm_sca_do_scan(OSList *p_list,cJSON *profile_check,OSStore *vars,wm_sca_t * data,int id,cJSON *policy,int requirements_scan,int cis_db_index,unsigned int remote_policy) {
-=======
-static int wm_sca_do_scan(OSList *p_list,cJSON *profile_check,OSStore *vars,wm_sca_t * data,int id,cJSON *policy,int requirements_scan,int cis_db_index,int first_scan) {
->>>>>>> 4b248b02
+static int wm_sca_do_scan(OSList *p_list,cJSON *profile_check,OSStore *vars,wm_sca_t * data,int id,cJSON *policy,int requirements_scan,int cis_db_index,unsigned int remote_policy,int first_scan) {
 
     int type = 0, condition = 0, invalid = 0;
     char *nbuf = NULL;
@@ -2631,7 +2614,7 @@
             } else {
                 minfo("Integration checksum failed for policy '%s'. Resending scan results in %d seconds.", data->profile[request->policy_index]->profile,random);
                 wm_delay(1000 * time);
-                mdebug1("Dumping results to SCA DB for policy index '%u'",request->policy_index,random);
+                mdebug1("Dumping results to SCA DB for policy index '%u'",request->policy_index);
             }
           
             int scan_id = -1;
