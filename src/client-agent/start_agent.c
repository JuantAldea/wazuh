--- conflicted
+++ resolved
@@ -94,29 +94,11 @@
         }
 
 
-<<<<<<< HEAD
         verbose("%s: INFO: Trying to connect to server (%s:%s).", ARGV0,
-                logr->rip[rc],
-                logr->port);
-
-        logr->sock = OS_ConnectUDP(logr->port, tmp_str);
-=======
-        verbose("%s: INFO: Trying to connect to server (%s:%d).", ARGV0,
                 agt->rip[rc],
                 agt->port);
 
-        /* IPv6 address: */
-        if(strchr(tmp_str,':') != NULL)
-        {
-            verbose("%s: INFO: Using IPv6 for: %s .", ARGV0, tmp_str);
-            agt->sock = OS_ConnectUDP(agt->port, tmp_str, 1);
-        }
-        else
-        {
-            verbose("%s: INFO: Using IPv4 for: %s .", ARGV0, tmp_str);
-            agt->sock = OS_ConnectUDP(agt->port, tmp_str, 0);
-        }
->>>>>>> c073d272
+        agt->sock = OS_ConnectUDP(agt->port, tmp_str);
 
         if(agt->sock < 0)
         {
