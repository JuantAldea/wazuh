--- conflicted
+++ resolved
@@ -25,11 +25,7 @@
 - Add default value for option -x in agent_control tool.
 - Syscheck RT process granularized to make frequency option more accurate.
 - External libraries moved to an external repository.
-<<<<<<< HEAD
-- Change the version comparator algorithm in vulnerability-detector.
-=======
 - Allow more than 256 directories in real-time for Windows agent using recursive watchers. ([#540](https://github.com/wazuh/wazuh/pull/540))
->>>>>>> b3ed6f2a
 
 ### Fixed
 
