--- conflicted
+++ resolved
@@ -22,11 +22,8 @@
 - Fix bug in Logcollector when removing duplicate localfiles. ([#402](https://github.com/wazuh/wazuh/pull/402))
 - Fix memory error in Logcollector when using wildcards.
 - Prevent command injection in Agentless daemon. ([#600](https://github.com/wazuh/wazuh/pull/600))
-<<<<<<< HEAD
 - Fixed bug getting the agents in cluster control. ([#741](https://github.com/wazuh/wazuh/pull/741))
-=======
 - Prevent Logcollector from reporting an error when a path with wildcards matches no files.
->>>>>>> 5c265444
 
 ## [v3.2.4]
 
