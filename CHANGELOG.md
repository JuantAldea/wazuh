--- conflicted
+++ resolved
@@ -12,12 +12,8 @@
 - Fix bug in whodata field extraction for Windows. ([#1233](https://github.com/wazuh/wazuh/issues/1233))
 - Fixed service startup on error. ([#1324](https://github.com/wazuh/wazuh/pull/1324))
 - Fix stack overflow when monitoring deep files. ([#1239](https://github.com/wazuh/wazuh/pull/1239))
-<<<<<<< HEAD
+- Fix bug when running quick commands with timeout of 1 second. ([#1259](https://github.com/wazuh/wazuh/pull/1259))
 - Set connection timeout for Auth server ([#1336](https://github.com/wazuh/wazuh/pull/1336))
-=======
-- Fix bug when running quick commands with timeout of 1 second. ([#1259](https://github.com/wazuh/wazuh/pull/1259))
-
->>>>>>> caaa6331
 
 ## [v3.6.1] 2018-09-07
 
