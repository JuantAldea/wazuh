--- conflicted
+++ resolved
@@ -1,7 +1,6 @@
 # Change Log
 All notable changes to this project will be documented in this file.
 
-<<<<<<< HEAD
 ## [v2.1.0]
 
 ### Added
@@ -14,7 +13,7 @@
  - Option -F for Authd to force insertion if it finds duplicated name.
  - Local auth client to manage agent keys.
  - Added OS name and version into global.db.
- 
+
 ### Changed
 
  - Updated SQLite library to 3.19.2.
@@ -32,31 +31,12 @@
  - Fixed file sum comparison bug at Syscheck realtime engine. (Thanks to Arshad Khan)
  - Close analysisd if alert outputs are disabled for all formats.
  - Read Windows version name for versions newer than Windows 8 / Windows Server 2012.
- 
+
 ### Removed
 
  - Remove unused message queue to send alerts from Authd.
- 
- 
-
-## [v2.0.2]
-
-### Changed
-
- - Remove temporary files created by Syscheck changes reports.
-
- 
-### Fixed
-
- - Fixed segmentation fault bug when stopping on CentOS 5.
- - Fixed compatibility with AIX.
- - Fixed race conditions in ossec-control script.
- - Fixed compiling issue on Windows.
- - Fixed compatibility with Solaris.
- 
-
-=======
->>>>>>> 06ab8f58
+
+
 ## [v2.0.1]
 
 ### Changed
