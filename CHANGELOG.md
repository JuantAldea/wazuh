# Change Log
All notable changes to this project will be documented in this file.

## [v3.2.0]

### Added
<<<<<<< HEAD
- [Added support for multiple masters in cluster.](https://github.com/wazuh/wazuh/pull/353)
- [Added type of node in API call `GET/cluster/nodes` and `cluster_control --nodes`](https://github.com/wazuh/wazuh/pull/353)
=======

- [Added support to synchronize custom rules and decoders in the cluster.](https://github.com/wazuh/wazuh/pull/344)
>>>>>>> 1bc02c07
- [Add field `status` to `GET/agents/groups/:group_id` API call.](https://github.com/wazuh/wazuh/pull/338)

### Fixed

- [Fixed oscap.py to support new versions of OpenSCAP scanner.](https://github.com/wazuh/wazuh/pull/331)
- [Fixed timeout bug when the cluster port was closed.](https://github.com/wazuh/wazuh/pull/343)
- [Improve exception handling in `cluster_control`.](https://github.com/wazuh/wazuh/pull/343)
- [Fixed bug in cluster when receive an error response from client.](https://github.com/wazuh/wazuh/pull/346)
- [Improved cluster logs](https://github.com/wazuh/wazuh/pull/353)
- [Fixed bug in framework when the manager is installed in different path than /var/ossec.](https://github.com/wazuh/wazuh/pull/335)

## [v3.1.0]

### Added

- New Wazuh Module "command" for asynchronous command execution.
- New field "predecoder.timestamp" for JSON alerts including timestamp from logs.
- Added reload action to ossec-control in local mode.
- Add duration control of a cluster database synchronization.
- New internal option for agents to switch applying shared configuration.
- Added GeoIP address finding for input logs in JSON format.
- Added alert and archive output files rotation capabilities.
- Added rule option to discard field "firedtimes".
- Added VULS integration for running vulnerability assessments.
- CIS-CAT Wazuh Module to scan CIS policies.

### Changed

- Keepping client.keys file permissions when modifying it.
- Improve Rootcheck formula to select outstanding defects.
- Stop related daemon when disabling components in ossec-control.
- Prevented cluster daemon from starting on RHEL 5 or older.
- Let Syscheck report file changes on first scan.
- Allow requests by node name in cluster_control binary.
- Improved help of cluster_control binary.
- Integrity control of files in the cluster.

### Fixed

- Fixed netstat command in localfile configuration.
- Fixed error when searching agents by ID.
- Fixed syslog format pre-decoder for logs with missing (optional) space after tag.
- Fixed alert ID when plain-text alert output disabled.
- Fixed Monitord freezing when a sendmail-like executable SMTP server is set.
- Fixed validation of Active Response used by agent_control.
- Allow non-ASCII characters in Windows version string.

## [v3.0.0] 2017-12-12

### Added

- Added group property for agents to customize shared files set.
- Send shared files to multiple agents in parallel.
- New decoder plugin for logs in JSON format with dynamic fields definition.
- Brought framework from API to Wazuh project.
- Show merged files MD5 checksum by agent_control and framework.
- New reliable request protocol for manager-agent communication.
- Remote agent upgrades with signed WPK packages.
- Added option for Remoted to prevent it from writing shared merged file.
- Added state for Agentd and Windows agent to notify connection state and metrics.
- Added new JSON log format for local file monitoring.
- Added OpenSCAP SSG datastream content for Ubuntu Trusty Tahr.
- Field "alert_id" in JSON alerts (by Dan Parriott).
- Added support of "any" IP address to OSSEC batch manager (by Jozef Reisinger).
- Added ossec-agent SElinux module (by kreon).
- Added previous output to JSON output (by João Soares).
- Added option for Authd to specify the allowed cipher list (by James Le Cuirot).
- Added option for cipher suites in Authd settings.
- Added internal option for Remoted to set the shared configuration reloading time.
- Auto restart agents when new shared configuration is pushed from the manager.
- Added native support for Systemd.
- Added option to register unlimited agents in Authd.
- New internal option to limit the number of file descriptors in Analysisd and Remoted.
- Added new state "pending" for agents.
- Added internal option to disable real-time DB synchronization.
- Allow multiple manager stanzas in Agentd settings.
- New internal option to limit the receiving time in TCP mode.
- Added manager hostname data to agent information.
- New option for rotating internal logs by size.
- Added internal option to enable or disable daily rotation of internal logs.
- Added command option for Monitord to overwrite 'day_wait' parameter.
- Adding templates and sample alert for Elasticsearch 6.0.
- Added option to enable/disable Authd on install and auto-generate certificates.
- Pack secure TCP messages into a single packet.
- Added function to install SCAP policies depending on OS version.
- Added integration with Virustotal.
- Added timeout option for TCP sockets in Remoted and Agentd.
- Added option to start the manager after installing.
- Added a cluster of managers (`wazuh-clusterd`) and a script to control it (`cluster_control`).

### Changed

- Increased shared file delivery speed when using TCP.
- Increased TCP listening socket backlog.
- Changed Windows agent UI panel to show revision number instead of installation date.
- Group every decoded field (static and dynamic fields) into a data object for JSON alerts.
- Reload shared files by Remoted every 10 minutes.
- Increased string size limit for XML reader to 4096 bytes.
- Updated Logstash configuration and Elasticsearch mappings.
- Changed template fields structure for Kibana dashboards.
- Increased dynamic field limit to 1024, and default to 256.
- Changed agent buffer 'length' parameter to 'queue_size'.
- Changed some Rootcheck error messages to verbose logs.
- Removed unnecessary message by manage_agents advising to restart Wazuh manager.
- Update PF tables Active response (by d31m0).
- Create the users and groups as system users and groups in specs (by Dan Parriott).
- Show descriptive errors when an agent loses the connection using TCP.
- Prevent agents with the same name as the manager host from getting added.
- Changed 'message' field to 'data' for successful agent removing response in Authd API.
- Changed critical error to standard error in Syslog Remoted when no access list has been configured.
- Ignore hidden files in shared folder for merged file.
- Changed agent notification time values: notify time to 1 minute and reconnect time to 5 minutes.
- Prevent data field from being inserted into JSON alerts when it's empty.
- Spelling corrections (by Josh Soref).
- Moved debug messages when updating shared files to level 2.
- Do not create users ossecm or ossecr on agents.
- Upgrade netstat command in Logcollector.
- Prevent Monitord and DB sync module from dealing with agent files on local installations.
- Speed up DB syncing by keeping databases opened and an inotify event queue.
- Merge server's IP and hostname options to one setting.
- Enabled Active Response by default in both Windows and UNIX.
- Make Monitord 'day_wait' internal option affect log rotation.
- Extend Monitord 'day_wait' internal option range.
- Prevent Windows agent from log error when the manager disconnected.
- Improve Active Response filtering options.
- Use init system (Systemd/SysVinit) to restart Wazuh when upgrading.
- Added possibility of filtering agents by manager hostname in the Framework.
- Prevent installer from overwriting agent.conf file.
- Cancel file sending operation when agent socket is closed.
- Clean up agent shared folder before unmerging shared configuration.
- Print descriptive error when request socket refuses connection due to AR disabled.
- Extend Logcollector line burst limit range.
- Fix JSON alert file reloading when the file is rotated.
- Merge IP and Hostname server configuration into "Address" field.
- Improved TCP transmission performance by packing secure messages.

### Fixed

- Fixed wrong queries to get last Syscheck and Rootcheck date.
- Prevent Logcollector keep-alives from being stored on archives.json.
- Fixed length of random message within keep-alives.
- Fixed Windows version detection for Windows 8 and newer.
- Fixed incorrect CIDR writing on client.keys by Authd.
- Fixed missing buffer flush by Analysisd when updating Rootcheck database.
- Stop Wazuh service before removing folder to reinstall.
- Fixed Remoted service for Systemd (by Phil Porada).
- Fixed Administrator account mapping in Windows agent installation (by andrewm0374@gmail.com).
- Fixed MySQL support in dbd (by andrewm0374@gmail.com).
- Fixed incorrect warning when unencrypting messages (by Dan Parriott).
- Fixed Syslog mapping for alerts via Csyslogd (by Dan Parriott).
- Fixed syntax error in the creation of users in Solaris 11.2 (by Pedro Flor).
- Fixed some warnings that appeared when compiling on Fedora 26.
- Fixed permission issue in logs folder.
- Fixed issue in Remoted that prevented it from send shared configuration when it changed.
- Fixed Windows agent compilation compability with CentOS.
- Supporting different case from password prompt in Agentless (by Jesus Fidalgo).
- Fix bad detection of inotify queue overflowed.
- Fix repetitive error when a rule's diff file is empty.
- Fixed log group permission when created by a daemon running as root.
- Prevented Agentd from logging too many errors when restarted while receiving the merged file.
- Prevented Remoted from sending data to disconnected agents in TCP mode.
- Fixed alerts storage in PostgreSQL databases.
- Fixed invalid previous output data in JSON alerts.
- Fixed memory error in modulesd for invalid configurations.
- Fixed default Auth configuration to support custom install directory.
- Fixed directory transversal vulnerability in Active response commands.
- Fixed Active response timeout accuracy.
- Fixed race conditions in concurrent transmissions over TCP.

### Removed

- Removed Picviz support (by Dan Parriott).


## [v2.1.1] - 2017-09-21

### Changed

- Improved errors messages related to TCP connection queue.
- Changed info log about unsupported FS checking in Rootcheck scan to debug messages.
- Prevent Modules daemon from giving critical error when no wodles are enabled.

### Fixed

- Fix endianess incompatibility in agents on SPARC when connecting via TCP.
- Fix bug in Authd that made it crash when removing keys.
- Fix race condition in Remoted when writing logs.
- Avoid repeated errors by Remoted when sending data to a disconnected agent.
- Prevented Monitord from rotating non-existent logs.
- Some fixes to support HP-UX.
- Prevent processes from sending events when TCP connection is lost.
- Fixed output header by Syslog client when reading JSON alerts.
- Fixed bug in Integrator settings parser when reading rules list.

## [v2.1.0] - 2017-08-14

### Added

- Rotate and compress log feature.
- Labeling data for agents to be shown in alerts.
- New 'auth' configuration template.
- Make manage_agents capable of add and remove agents via Authd.
- Implemented XML configuration for Authd.
- Option -F for Authd to force insertion if it finds duplicated name.
- Local auth client to manage agent keys.
- Added OS name and version into global.db.
- Option for logging in JSON format.
- Allow maild to send through a sendmail-like executable (by James Le Cuirot).
- Leaky bucket-like buffer for agents to prevent network flooding.
- Allow Syslog client to read JSON alerts.
- Allow Mail reporter to read JSON alerts.
- Added internal option to tune Rootcheck sleep time.
- Added route-null Active Response script for Windows 2012 (by @CrazyLlama).

### Changed

- Updated SQLite library to 3.19.2.
- Updated zlib to 1.2.11.
- Updated cJSON library to 1.4.7.
- Change some manage_agents option parameters.
- Run Auth in background by default.
- Log classification as debug, info, warning, error and critical.
- Limit number of reads per cycle by Logcollector to prevent log starvation.
- Limit OpenSCAP module's event forwarding speed.
- Increased debug level of repeated Rootcheck messages.
- Send events when OpenSCAP starts and finishes scans.
- Delete PID files when a process exits not due to a signal.
- Change error messages due to SSL handshake failure to debug messages.
- Force group addition on installation for compatibility with LDAP (thanks to Gary Feltham).

### Fixed

- Fixed compiling error on systems with no OpenSSL.
- Fixed compiling warning at manage_agents.
- Fixed ossec-control enable/disable help message.
- Fixed unique aperture of random device on Unix.
- Fixed file sum comparison bug at Syscheck realtime engine. (Thanks to Arshad Khan)
- Close analysisd if alert outputs are disabled for all formats.
- Read Windows version name for versions newer than Windows 8 / Windows Server 2012.
- Fixed error in Analysisd that wrote Syscheck and Rootcheck databases of re-added agents on deleted files.
- Fixed internal option to configure the maximum labels' cache time.
- Fixed Auth password parsing on client side.
- Fix bad agent ID assignation in Authd on i686 architecture.
- Fixed Logcollector misconfiguration in Windows agents.

### Removed

- Remove unused message queue to send alerts from Authd.


## [v2.0.1] - 2017-07-19

### Changed

- Changed random data generator for a secure OS-provided generator.
- Changed Windows installer file name (depending on version).
- Linux distro detection using standard os-release file.
- Changed some URLs to documentation.
- Disable synchronization with SQLite databases for Syscheck by default.
- Minor changes at Rootcheck formatter for JSON alerts.
- Added debugging messages to Integrator logs.
- Show agent ID when possible on logs about incorrectly formatted messages.
- Use default maximum inotify event queue size.
- Show remote IP on encoding format errors when unencrypting messages.
- Remove temporary files created by Syscheck changes reports.
- Remove temporary Syscheck files for changes reporting by Windows installer when upgrading.

### Fixed

- Fixed resource leaks at rules configuration parsing.
- Fixed memory leaks at rules parser.
- Fixed memory leaks at XML decoders parser.
- Fixed TOCTOU condition when removing directories recursively.
- Fixed insecure temporary file creation for old POSIX specifications.
- Fixed missing agentless devices identification at JSON alerts.
- Fixed FIM timestamp and file name issue at SQLite database.
- Fixed cryptographic context acquirement on Windows agents.
- Fixed debug mode for Analysisd.
- Fixed bad exclusion of BTRFS filesystem by Rootcheck.
- Fixed compile errors on macOS.
- Fixed option -V for Integrator.
- Exclude symbolic links to directories when sending FIM diffs (by Stephan Joerrens).
- Fixed daemon list for service reloading at ossec-control.
- Fixed socket waiting issue on Windows agents.
- Fixed PCI_DSS definitions grouping issue at Rootcheck controls.
- Fixed segmentation fault bug when stopping on CentOS 5.
- Fixed compatibility with AIX.
- Fixed race conditions in ossec-control script.
- Fixed compiling issue on Windows.
- Fixed compatibility with Solaris.
- Fixed XML parsing error due to byte stashing issue.
- Fixed false error by Syscheck when creating diff snapshots of empty files.
- Fixed segmentation fault in Authd on i386 platform.
- Fixed agent-auth exit code for controlled server's errors.
- Fixed incorrect OVAL patch results classification.

## [v2.0] - 2017-03-14

### Added

- Wazuh modules manager.
- Wazuh module for OpenSCAP.
- Ruleset for OpenSCAP alerts.
- Kibana dashboards for OpenSCAP.
- Option at agent_control to restart all agents.
- Dynamic fields to rules and decoders.
- Dynamic fields to JSON in alerts/archives.
- CDB list lookup with dynamic fields.
- FTS for dynamic fields.
- Logcollector option to set the frequency of file checking.
- GeoIP support in Alerts (by Scott R Shinn).
- Internal option to output GeoIP data on JSON alerts.
- Matching pattern negation (by Daniel Cid).
- Syscheck and Rootcheck events on SQLite databases.
- Data migration tool to SQLite databases.
- Jenkins QA.
- 64-bit Windows registry keys support.
- Complete FIM data output to JSON and alerts.
- Username, date and inode attributes to FIM events on Unix.
- Username attribute to FIM events on Windows.
- Report changes (FIM file diffs) to Windows agent.
- File diffs to JSON output.
- Elastic mapping updated for new FIM events.
- Title and file fields extracted at Rootcheck alerts.
- Rule description formatting with dynamic field referencing.
- Multithreaded design for Authd server for fast and reliable client dispatching, with key caching and write scheduling.
- Auth registration client for Windows (by Gael Muller).
- Auth password authentication for Windows client.
- New local decoder file by default.
- Show server certificate and key paths at Authd help.
- New option for Authd to verify agent's address.
- Added support for new format at predecoder (by Brad Lhotsky).
- Agentless passlist encoding to Base64.
- New Auditd-specific log format for Logcollector.
- Option for Authd to auto-choose TLS/SSL method.
- Compile option for Authd to make it compatible with legacy OSs.
- Added new templates layout to auto-compose configuration file.
- New wodle for SQLite database syncing (agent information and fim/pm data).
- Added XML settings options to exclude some rules or decoders files.
- Option for agent_control to broadcast AR on all agents.
- Extended FIM event information forwarded by csyslogd (by Sivakumar Nellurandi).
- Report Syscheck's new file events on real time.

### Changed

- Isolated logtest directory from analysisd.
- Remoted informs Analysisd about agent ID.
- Updated Kibana dashboards.
- Syscheck FIM attributes to dynamic fields.
- Force services to exit if PID file creation fails.
- Atomic writing of client.keys through temporary files.
- Disabled remote message ID verification by default.
- Show actual IP on debug message when agents get connected.
- Enforce rules IDs to max 6 digits.
- OSSEC users and group as system (UI-hidden) users (by Dennis Golden).
- Increases Authd connection pool size.
- Use general-purpose version-flexible SSL/TLS methods for Authd registration.
- Enforce minimum 3-digit agent ID format.
- Exclude BTRFS from Rootcheck searching for hidden files inside directories (by Stephan Joerrens).
- Moved OSSEC and Wazuh decoders to one directory.
- Prevent manage_agents from doing invalid actions (such methods for manager at agent).
- Disabled capturing of security events 5145 and 5156 on Windows agent.
- Utilities to rename an agent or change the IP address (by Antonio Querubin).
- Added quiet option for Logtest (by Dan Parriott).
- Output decoder information onto JSON alerts.
- Enable mail notifications by default for server installation.
- Agent control option to restart all agents' Syscheck will also restart manager's Syscheck.
- Make ossec-control to check Authd PID.
- Enforce every rule to contain a description.
- JSON output won't contain field "agentip" if tis value is "any".
- Don't broadcast Active Response messages to disconnected agents.
- Don't print Syscheck logs if it's disabled.
- Set default Syscheck and Rootcheck frequency to 12 hours.
- Generate FIM new file alert by default.
- Added option for Integrator to set the maximum log length.
- JSON output nested objects modelling through dynamic fields.
- Disable TCP for unsupported OSs.
- Show previous log on JSON alert.
- Removed confirmation prompt when importing an agent key successfully.
- Made Syscheck not to ignore files that change more than 3 times by default.
- Enabled JSON output by default.
- Updated default syscheck configuration for Windows agents.
- Limited agent' maximum connection time for notification time.
- Improved client.keys changing detection method by remoted: use date and inode.
- Changed boot service name to Wazuh.
- Active response enabled on Windows agents by default.
- New folder structure for rules and decoders.
- More descriptive logs about syscheck real-time monitoring.
- Renamed XML tags related to rules and decoders inclusion.
- Set default maximum agents to 8000.
- Removed FTS numeric bitfield from JSON output.
- Fixed ID misassignment by manage_agents when the greatest ID exceeds 32512.
- Run Windows Registry Syscheck scan on first stage when scan_on_start enabled.
- Set all Syscheck delay stages to a multiple of internal_options.conf/syscheck.sleep value.
- Changed JSON timestamp format to ISO8601.
- Overwrite @timestamp field from Logstash with the alert timestamp.
- Moved timestamp JSON field to the beginning of the object.
- Changed random data generator for a secure OS-provided generator.

### Fixed

- Logcollector bug that inhibited alerts about file reduction.
- Memory issue on string manipulation at JSON.
- Memory bug at JSON alerts.
- Fixed some CLang warnings.
- Issue on marching OSSEC user on installing.
- Memory leaks at configuration.
- Memory leaks at Analysisd.
- Bugs and memory errors at agent management.
- Mistake with incorrect name for PID file (by Tickhon Clearscale).
- Agent-auth name at messages (it appeared to be the server).
- Avoid Monitord to log errors when the JSON alerts file doesn't exists.
- Agents numbering issue (minimum 3 digits).
- Avoid no-JSON message at agent_control when client.keys empty.
- Memory leaks at manage_agents.
- Authd error messages about connection to queue passed to warning.
- Issue with Authd password checking.
- Avoid ossec-control to use Dash.
- Fixed false error about disconnected agent when trying to send it the shared files.
- Avoid Authd to close when it reaches the maximum concurrency.
- Fixed memory bug at event diff execution.
- Fixed resource leak at file operations.
- Hide help message by useadd and groupadd on OpenBSD.
- Fixed error that made Analysisd to crash if it received a missing FIM file entry.
- Fixed compile warnings at cJSON library.
- Fixed bug that made Active Response to disable all commands if one of them was disabled (by Jason Thomas).
- Fixed segmentation fault at logtest (by Dan Parriott).
- Fixed SQL injection vulnerability at Database.
- Fixed Active Response scripts for Slack and Twitter.
- Fixed potential segmentation fault at file queue operation.
- Fixed file permissions.
- Fixed failing test for Apache 2.2 logs (by Brad Lhotsky).
- Fixed memory error at net test.
- Limit agent waiting time for retrying to connect.
- Fixed compile warnings on i386 architecture.
- Fixed Monitord crash when sending daily report email.
- Fixed script to null route an IP address on Windows Server 2012+ (by Theresa Meiksner).
- Fixed memory leak at Logtest.
- Fixed manager with TCP support on FreeBSD (by Dave Stoddard).
- Fixed Integrator launching at local-mode installation.
- Fixed issue on previous alerts counter (rules with if_matched_sid option).
- Fixed compile and installing error on Solaris.
- Fixed segmentation fault on syscheck when no configuration is defined.
- Fixed bug that prevented manage_agents from removing syscheck/rootcheck database.
- Fixed bug that made agents connected on TCP to hang if they are rejected by the manager.
- Fixed segmentation fault on remoted due to race condition on managing keystore.
- Fixed data lossing at remoted when reloading keystore.
- Fixed compile issue on MacOS.
- Fixed version reading at ruleset updater.
- Fixed detection of BSD.
- Fixed memory leak (by Byron Golden).
- Fixed misinterpretation of octal permissions given by Agentless (by Stephan Leemburg).
- Fixed mistake incorrect openssl flag at Makefile (by Stephan Leemburg).
- Silence Slack integration transmission messages (by Dan Parriott).
- Fixed OpenSUSE Systemd misconfiguration (By Stephan Joerrens).
- Fixed case issue on JSON output for Rootcheck alerts.
- Fixed potential issue on duplicated agent ID detection.
- Fixed issue when creating agent backups.
- Fixed hanging problem on Windows Auth client when negotiation issues.
- Fixed bug at ossec-remoted that mismatched agent-info files.
- Fixed resource leaks at rules configuration parsing.
- Fixed memory leaks at rules parser.
- Fixed memory leaks at XML decoders parser.
- Fixed TOCTOU condition when removing directories recursively.
- Fixed insecure temporary file creation for old POSIX specifications.
- Fixed missing agentless devices identification at JSON alerts.

### Removed

- Deleted link to LUA sources.
- Delete ZLib generated files on cleaning.
- Removed maximum lines limit from diff messages (that remain limited by length).

## [v1.1.1] - 2016-05-12

### Added

- agent_control: maximum number of agents can now be extracted using option "-m".
- maild: timeout limitation, preventing it from hang in some cases.
- Updated decoders, ruleset and rootchecks from Wazuh Ruleset v1.0.8.
- Updated changes from ossec-hids repository.

### Changed

- Avoid authd to rename agent if overplaced.
- Changed some log messages.
- Reordered directories for agent backups.
- Don't exit when client.keys is empty by default.
- Improved client.keys reloading capabilities.

### Fixed

- Fixed JSON output at rootcheck_control.
- Fixed agent compilation on OS X.
- Fixed memory issue on removing timestamps.
- Fixed segmentation fault at reported.
- Fixed segmentation fault at logcollector.

### Removed

- Removed old rootcheck options.

## [v1.1] - 2016-04-06

### Added

- Re-usage of agent ID in manage_agents and authd, with time limit.
- Added option to avoid manager from exiting when there are no keys.
- Backup of the information about an agent that's going to be deleted.
- Alerting if Authd can't add an agent because of a duplicated IP.
- Integrator with Slack and PagerDuty.
- Simplified keywords for the option "frequency".
- Added custom Reply-to e-mail header.
- Added option to syscheck to avoid showing diffs on some files.
- Created agents-timestamp file to save the agents' date of adding.

### Changed

- client.keys: No longer overwrite the name of an agent with "#-#-#-" to mark it as deleted. Instead, the name will appear with a starting "!".
- API: Distinction between duplicated and invalid name for agent.
- Stop the "ERROR: No such file or directory" for Apache.
- Changed defaults to analysisd event counter.
- Authd won't use password by default.
- Changed name of fields at JSON output from binaries.
- Upgraded rules to Wazuh Ruleset v1.07

### Fixed

- Fixed merged.mg push on Windows Agent
- Fixed Windows agent compilation issue
- Fixed glob broken implementation.
- Fixed memory corruption on the OSSEC alert decoder.
- Fixed command "useradd" on OpenBSD.
- Fixed some PostgreSQL issues.
- Allow to disable syscheck:check_perm after enable check_all.

## [v1.0.4] - 2016-02-24
​
### Added

- JSON output for manage_agents.
- Increased analysis daemon's memory size.
- Authd: Added password authorization.
- Authd: Boost speed performance at assignation of ID for agents
- Authd: New option -f *sec*. Force addding new agent (even with duplicated IP) if it was not active for the last *sec* seconds.
- manage_agents: new option -d. Force adding new agent (even with duplicated IP)
- manage_agents: Printing new agent ID on adding.

### Changed

- Authd and manage_agents won't add agents with duplicated IP.

### Fixed

- Solved duplicate IP conflicts on client.keys which prevented the new agent to connect.
- Hashing files in binary mode. Solved some problems related to integrity checksums on Windows.
- Fixed issue that made console programs not to work on Windows.

### Removed

- RESTful API no longer included in extensions/api folder. Available now at https://github.com/wazuh/wazuh-api


## [v1.0.3] - 2016-02-11

### Added

- JSON CLI outputs: ossec-control, rootcheck_control, syscheck_control, ossec-logtest and more.
- Preparing integration with RESTful API
- Upgrade version scripts
- Merge commits from ossec-hids
- Upgraded rules to Wazuh Ruleset v1.06

### Fixed

- Folders are no longer included on etc/shared
- Fixes typos on rootcheck files
- Kibana dashboards fixes

## [v1.0.2] - 2016-01-29

### Added

- Added Wazuh Ruleset updater
- Added extensions files to support ELK Stack latest versions (ES 2.x, LS 2.1, Kibana 4.3)

### Changed

- Upgraded rules to Wazuh Ruleset v1.05
- Fixed crash in reportd
- Fixed Windows EventChannel syntaxis issue
- Fixed manage_agents bulk option bug. No more "randombytes" errors.
- Windows deployment script improved

## [v1.0.1] - 2015-12-10

### Added

- Wazuh version info file
- ossec-init.conf now includes wazuh version
- Integrated with wazuh OSSEC ruleset updater
- Several new fields at JSON output (archives and alerts)
- Wazuh decoders folder

### Changed

- Decoders are now splitted in differents files.
- jsonout_out enable by default
- JSON groups improvements
- Wazuh ruleset updated to 1.0.2
- Extensions: Improved Kibana dashboards
- Extensions: Improved Windows deployment script

## [v1.0] - 2015-11-23
- Initial Wazuh version v1.0<|MERGE_RESOLUTION|>--- conflicted
+++ resolved
@@ -4,17 +4,15 @@
 ## [v3.2.0]
 
 ### Added
-<<<<<<< HEAD
 - [Added support for multiple masters in cluster.](https://github.com/wazuh/wazuh/pull/353)
 - [Added type of node in API call `GET/cluster/nodes` and `cluster_control --nodes`](https://github.com/wazuh/wazuh/pull/353)
-=======
-
 - [Added support to synchronize custom rules and decoders in the cluster.](https://github.com/wazuh/wazuh/pull/344)
->>>>>>> 1bc02c07
 - [Add field `status` to `GET/agents/groups/:group_id` API call.](https://github.com/wazuh/wazuh/pull/338)
 
-### Fixed
-
+### Changed
+- [Return API call `GET/cluster/files` by node name instead of by node IP.](https://github.com/wazuh/wazuh/pull/353)
+
+### Fixed
 - [Fixed oscap.py to support new versions of OpenSCAP scanner.](https://github.com/wazuh/wazuh/pull/331)
 - [Fixed timeout bug when the cluster port was closed.](https://github.com/wazuh/wazuh/pull/343)
 - [Improve exception handling in `cluster_control`.](https://github.com/wazuh/wazuh/pull/343)
